--- conflicted
+++ resolved
@@ -213,15 +213,9 @@
 		let target_hash: Hash = [1; 32].into();
 		let target_number = 500;
 
-<<<<<<< HEAD
-		let precommit = grandpa::Precommit { target_hash: target_hash.clone(), target_number };
-		let payload = fg_primitives::localized_payload(
-			round, set_id, &grandpa::Message::Precommit(precommit.clone())
-=======
 		let precommit = finality_grandpa::Precommit { target_hash: target_hash.clone(), target_number };
-		let payload = super::localized_payload(
+		let payload = sp_finality_grandpa::localized_payload(
 			round, set_id, &finality_grandpa::Message::Precommit(precommit.clone())
->>>>>>> 40a16efe
 		);
 
 		let mut precommits = Vec::new();
@@ -336,15 +330,9 @@
 		let target_hash: Hash = [1; 32].into();
 		let target_number = 500;
 
-<<<<<<< HEAD
-		let precommit = grandpa::Precommit { target_hash: target_hash.clone(), target_number };
-		let payload = fg_primitives::localized_payload(
-			round, set_id, &grandpa::Message::Precommit(precommit.clone())
-=======
 		let precommit = finality_grandpa::Precommit { target_hash: target_hash.clone(), target_number };
-		let payload = super::localized_payload(
+		let payload = sp_finality_grandpa::localized_payload(
 			round, set_id, &finality_grandpa::Message::Precommit(precommit.clone())
->>>>>>> 40a16efe
 		);
 
 		let mut precommits = Vec::new();
