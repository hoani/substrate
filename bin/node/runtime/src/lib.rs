--- conflicted
+++ resolved
@@ -68,7 +68,6 @@
 /// Constant values used within the runtime.
 pub mod constants;
 use constants::{time::*, currency::*};
-use frame_system::Trait;
 
 // Make the WASM binary available.
 #[cfg(feature = "std")]
@@ -83,13 +82,8 @@
 	// and set impl_version to 0. If only runtime
 	// implementation changes and behavior does not, then leave spec_version as
 	// is and increment impl_version.
-<<<<<<< HEAD
-	spec_version: 237,
+	spec_version: 241,
 	impl_version: 0,
-=======
-	spec_version: 240,
-	impl_version: 1,
->>>>>>> 22f13a80
 	apis: RUNTIME_API_VERSIONS,
 };
 
