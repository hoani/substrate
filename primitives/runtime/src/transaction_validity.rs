// Copyright 2017-2020 Parity Technologies (UK) Ltd.
// This file is part of Substrate.

// Substrate is free software: you can redistribute it and/or modify
// it under the terms of the GNU General Public License as published by
// the Free Software Foundation, either version 3 of the License, or
// (at your option) any later version.

// Substrate is distributed in the hope that it will be useful,
// but WITHOUT ANY WARRANTY; without even the implied warranty of
// MERCHANTABILITY or FITNESS FOR A PARTICULAR PURPOSE.  See the
// GNU General Public License for more details.

// You should have received a copy of the GNU General Public License
// along with Substrate.  If not, see <http://www.gnu.org/licenses/>.

//! Transaction validity interface.

use sp_std::prelude::*;
use crate::codec::{Encode, Decode};
use crate::RuntimeDebug;

/// Priority for a transaction. Additive. Higher is better.
pub type TransactionPriority = u64;

/// Minimum number of blocks a transaction will remain valid for.
/// `TransactionLongevity::max_value()` means "forever".
pub type TransactionLongevity = u64;

/// Tag for a transaction. No two transactions with the same tag should be placed on-chain.
pub type TransactionTag = Vec<u8>;

/// An invalid transaction validity.
#[derive(Clone, PartialEq, Eq, Encode, Decode, Copy, RuntimeDebug)]
#[cfg_attr(feature = "std", derive(serde::Serialize))]
pub enum InvalidTransaction {
	/// The call of the transaction is not expected.
	Call,
	/// General error to do with the inability to pay some fees (e.g. account balance too low).
	Payment,
	/// General error to do with the transaction not yet being valid (e.g. nonce too high).
	Future,
	/// General error to do with the transaction being outdated (e.g. nonce too low).
	Stale,
	/// General error to do with the transaction's proofs (e.g. signature).
	BadProof,
	/// The transaction birth block is ancient.
	AncientBirthBlock,
	/// The transaction would exhaust the resources of current block.
	///
	/// The transaction might be valid, but there are not enough resources left in the current block.
	ExhaustsResources,
	/// Any other custom invalid validity that is not covered by this enum.
	Custom(u8),
<<<<<<< HEAD
	/// No validator has been able to fully verify this transaction.
	///
	/// The transactions are disallowed from being included by default. Some validator
	/// (`SignedExtension`) needs to whitelist them first. This error usually means that either you
	/// are either missing a `UnsignedValidator` or you forgot to add some `SignedExtension`
	/// to your runtime.
	NotFullyValidated,
=======
	/// An extrinsic with a Mandatory dispatch resulted in Error. This is indicative of either a
	/// malicious validator or a buggy `provide_inherent`. In any case, it can result in dangerously
	/// overweight blocks and therefore if found, invalidates the block.
	BadMandatory,
	/// A transaction with a mandatory dispatch. This is invalid; only inherent extrinsics are
	/// allowed to have mandatory dispatches.
	MandatoryDispatch,
>>>>>>> 028a7159
}

impl InvalidTransaction {
	/// Returns if the reason for the invalidity was block resource exhaustion.
	pub fn exhausted_resources(&self) -> bool {
		match self {
			Self::ExhaustsResources => true,
			_ => false,
		}
	}

	/// Returns if the reason for the invalidity was a mandatory call failing.
	pub fn was_mandatory(&self) -> bool {
		match self {
			Self::BadMandatory => true,
			_ => false,
		}
	}
}

impl From<InvalidTransaction> for &'static str {
	fn from(invalid: InvalidTransaction) -> &'static str {
		match invalid {
			InvalidTransaction::Call => "Transaction call is not expected",
			InvalidTransaction::Future => "Transaction will be valid in the future",
			InvalidTransaction::Stale => "Transaction is outdated",
			InvalidTransaction::BadProof => "Transaction has a bad signature",
			InvalidTransaction::AncientBirthBlock => "Transaction has an ancient birth block",
			InvalidTransaction::ExhaustsResources =>
				"Transaction would exhausts the block limits",
			InvalidTransaction::Payment =>
				"Inability to pay some fees (e.g. account balance too low)",
			InvalidTransaction::BadMandatory =>
				"A call was labelled as mandatory, but resulted in an Error.",
			InvalidTransaction::MandatoryDispatch =>
				"Tranaction dispatch is mandatory; transactions may not have mandatory dispatches.",
			InvalidTransaction::Custom(_) => "InvalidTransaction custom error",
			InvalidTransaction::NotFullyValidated =>
				"Missing SignedExtension or UnsignedValidator to fully verify the transaction.",
		}
	}
}

#[allow(deprecated)] // NoUnsignedValidator in generated code
mod unknown {
	use super::*;

	/// An unknown transaction validity.
	#[derive(Clone, PartialEq, Eq, Encode, Decode, Copy, RuntimeDebug)]
	#[cfg_attr(feature = "std", derive(serde::Serialize))]
	pub enum UnknownTransaction {
		/// Could not lookup some information that is required to validate the transaction.
		CannotLookup,
		/// No validator found for the given unsigned transaction.
		///
		/// Replaced by `InvalidTransaction::NotFullyValidated`.
		#[deprecated]
		NoUnsignedValidator,
		/// Any other custom unknown validity that is not covered by this enum.
		Custom(u8),
	}

	impl From<UnknownTransaction> for &'static str {
		fn from(unknown: UnknownTransaction) -> &'static str {
			match unknown {
				UnknownTransaction::CannotLookup =>
					"Could not lookup information required to validate the transaction",
				UnknownTransaction::NoUnsignedValidator =>
					"Could not find an unsigned validator for the unsigned transaction",
				UnknownTransaction::Custom(_) => "UnknownTransaction custom error",
			}
		}
	}
}

pub use self::unknown::UnknownTransaction;

/// Errors that can occur while checking the validity of a transaction.
#[derive(Clone, PartialEq, Eq, Encode, Decode, Copy, RuntimeDebug)]
#[cfg_attr(feature = "std", derive(serde::Serialize))]
pub enum TransactionValidityError {
	/// The transaction is invalid.
	Invalid(InvalidTransaction),
	/// Transaction validity can't be determined.
	Unknown(UnknownTransaction),
}

impl TransactionValidityError {
	/// Returns `true` if the reason for the error was block resource exhaustion.
	pub fn exhausted_resources(&self) -> bool {
		match self {
			Self::Invalid(e) => e.exhausted_resources(),
			Self::Unknown(_) => false,
		}
	}

	/// Returns `true` if the reason for the error was it being a mandatory dispatch that could not
	/// be completed successfully.
	pub fn was_mandatory(&self) -> bool {
		match self {
			Self::Invalid(e) => e.was_mandatory(),
			Self::Unknown(_) => false,
		}
	}
}

impl From<TransactionValidityError> for &'static str {
	fn from(err: TransactionValidityError) -> &'static str {
		match err {
			TransactionValidityError::Invalid(invalid) => invalid.into(),
			TransactionValidityError::Unknown(unknown) => unknown.into(),
		}
	}
}

impl From<InvalidTransaction> for TransactionValidityError {
	fn from(err: InvalidTransaction) -> Self {
		TransactionValidityError::Invalid(err)
	}
}

impl From<UnknownTransaction> for TransactionValidityError {
	fn from(err: UnknownTransaction) -> Self {
		TransactionValidityError::Unknown(err)
	}
}

/// Information on a transaction's validity and, if valid, on how it relates to other transactions.
pub type TransactionValidity = Result<ValidTransaction, TransactionValidityError>;

impl Into<TransactionValidity> for InvalidTransaction {
	fn into(self) -> TransactionValidity {
		Err(self.into())
	}
}

impl Into<TransactionValidity> for UnknownTransaction {
	fn into(self) -> TransactionValidity {
		Err(self.into())
	}
}

/// The source of the transaction.
///
/// Depending on the source we might apply different validation schemes.
/// For instance we can disallow specific kinds of transactions if they were not produced
/// by our local node (for instance off-chain workers).
#[derive(Copy, Clone, PartialEq, Eq, Encode, Decode, RuntimeDebug, parity_util_mem::MallocSizeOf)]
pub enum TransactionSource {
	/// Transaction is already included in block.
	///
	/// This means that we can't really tell where the transaction is coming from,
	/// since it's already in the received block. Note that the custom validation logic
	/// using either `Local` or `External` should most likely just allow `InBlock`
	/// transactions as well.
	InBlock,

	/// Transaction is coming from a local source.
	///
	/// This means that the transaction was produced internally by the node
	/// (for instance an Off-Chain Worker, or an Off-Chain Call), as opposed
	/// to being received over the network.
	Local,

	/// Transaction has been received externally.
	///
	/// This means the transaction has been received from (usually) "untrusted" source,
	/// for instance received over the network or RPC.
	External,
}

/// Information concerning a valid transaction.
#[derive(Clone, PartialEq, Eq, Encode, Decode, RuntimeDebug)]
pub struct ValidTransaction {
	/// Priority of the transaction.
	///
	/// Priority determines the ordering of two transactions that have all
	/// their dependencies (required tags) satisfied.
	pub priority: TransactionPriority,
	/// Transaction dependencies
	///
	/// A non-empty list signifies that some other transactions which provide
	/// given tags are required to be included before that one.
	pub requires: Vec<TransactionTag>,
	/// Provided tags
	///
	/// A list of tags this transaction provides. Successfully importing the transaction
	/// will enable other transactions that depend on (require) those tags to be included as well.
	/// Provided and required tags allow Substrate to build a dependency graph of transactions
	/// and import them in the right (linear) order.
	pub provides: Vec<TransactionTag>,
	/// Transaction longevity
	///
	/// Longevity describes minimum number of blocks the validity is correct.
	/// After this period transaction should be removed from the pool or revalidated.
	pub longevity: TransactionLongevity,
	/// A flag indicating if the transaction should be propagated to other peers.
	///
	/// By setting `false` here the transaction will still be considered for
	/// including in blocks that are authored on the current node, but will
	/// never be sent to other peers.
	pub propagate: bool,
}

impl Default for ValidTransaction {
	fn default() -> Self {
		ValidTransaction {
			priority: 0,
			requires: vec![],
			provides: vec![],
			longevity: TransactionLongevity::max_value(),
			propagate: true,
		}
	}
}

impl ValidTransaction {
	/// Combine two instances into one, as a best effort. This will take the superset of each of the
	/// `provides` and `requires` tags, it will sum the priorities, take the minimum longevity and
	/// the logic *And* of the propagate flags.
	pub fn combine_with(mut self, mut other: ValidTransaction) -> Self {
		ValidTransaction {
			priority: self.priority.saturating_add(other.priority),
			requires: { self.requires.append(&mut other.requires); self.requires },
			provides: { self.provides.append(&mut other.provides); self.provides },
			longevity: self.longevity.min(other.longevity),
			propagate: self.propagate && other.propagate,
		}
	}

	/// Does this validity contain any `provides` tags?
	///
	/// Transactions with no `provides` tags are considered invalid, but we let
	/// `ValidTransaction` to be created in that way, to allow composition
	/// with results from `SignedExtension`s that are not able to fully validate the
	/// transaction, but would like to augment the result in case it's validated somewhere down
	/// the pipeline.
	/// Transactions with no tags should be rejected from the transaction pool and, what's more
	/// important, should never be allowed in a block (i.e. the `pre_dispatch` should fail).
	pub fn is_fully_validated(&self) -> IsFullyValidated {
		IsFullyValidated::from(!self.provides.is_empty())
	}
}

/// Enum determining if the transaction has been fully validated during `pre_dispatch` phase.
///
/// This mechanism is in place to prevent letting invalid transactions to be included in the block.
/// Since in `SignedExtension`s we only run `pre_dispatch` for in-block transactions we use the
/// enum to prevent a situation, where not a single `SignedExtension` rejects the transaction
/// (some of them probably even augment it with some values), but there is no extension that
/// fully validates the transaction (i.e. returns some `provides` tags).
#[derive(Clone, Copy, PartialEq, Eq, Encode, Decode, RuntimeDebug)]
pub enum IsFullyValidated {
	/// The transaction would pass `validate` and would return some `provides` tags.
	///
	/// i.e. the transaction is safe to be included in the block and should not fail during
	/// `pre_dispatch`.
	Yes,
	/// The transaction might pass `validate`, but the result would not have any `provides` tags.
	///
	/// This means the transaction should be rejected in `pre_dispatch`. For instance it's an
	/// unsigned transaction that has no validator assigned in any of the pallets.
	No,
}

impl core::ops::BitOrAssign for IsFullyValidated {
    fn bitor_assign(&mut self, rhs: Self) {
		*self = match (*self, rhs) {
			(Self::Yes, _) => Self::Yes,
			(_, Self::Yes) => Self::Yes,
			_ => Self::No,
		};
	}

}

impl From<bool> for IsFullyValidated {
	fn from(other: bool) -> Self {
		if other { IsFullyValidated::Yes } else { IsFullyValidated::No }
	}
}

#[cfg(test)]
mod tests {
	use super::*;

	#[test]
	fn should_encode_and_decode() {
		let v: TransactionValidity = Ok(ValidTransaction {
			priority: 5,
			requires: vec![vec![1, 2, 3, 4]],
			provides: vec![vec![4, 5, 6]],
			longevity: 42,
			propagate: false,
		});

		let encoded = v.encode();
		assert_eq!(
			encoded,
			vec![0, 5, 0, 0, 0, 0, 0, 0, 0, 4, 16, 1, 2, 3, 4, 4, 12, 4, 5, 6, 42, 0, 0, 0, 0, 0, 0, 0, 0]
		);

		// decode back
		assert_eq!(TransactionValidity::decode(&mut &*encoded), Ok(v));
	}
}<|MERGE_RESOLUTION|>--- conflicted
+++ resolved
@@ -52,15 +52,6 @@
 	ExhaustsResources,
 	/// Any other custom invalid validity that is not covered by this enum.
 	Custom(u8),
-<<<<<<< HEAD
-	/// No validator has been able to fully verify this transaction.
-	///
-	/// The transactions are disallowed from being included by default. Some validator
-	/// (`SignedExtension`) needs to whitelist them first. This error usually means that either you
-	/// are either missing a `UnsignedValidator` or you forgot to add some `SignedExtension`
-	/// to your runtime.
-	NotFullyValidated,
-=======
 	/// An extrinsic with a Mandatory dispatch resulted in Error. This is indicative of either a
 	/// malicious validator or a buggy `provide_inherent`. In any case, it can result in dangerously
 	/// overweight blocks and therefore if found, invalidates the block.
@@ -68,7 +59,13 @@
 	/// A transaction with a mandatory dispatch. This is invalid; only inherent extrinsics are
 	/// allowed to have mandatory dispatches.
 	MandatoryDispatch,
->>>>>>> 028a7159
+	/// No validator has been able to fully verify this transaction.
+	///
+	/// The transactions are disallowed from being included by default. Some validator
+	/// (`SignedExtension`) needs to whitelist them first. This error usually means that either you
+	/// are either missing a `UnsignedValidator` or you forgot to add some `SignedExtension`
+	/// to your runtime.
+	NotFullyValidated,
 }
 
 impl InvalidTransaction {
