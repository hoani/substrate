// Copyright 2017-2020 Parity Technologies (UK) Ltd.
// This file is part of Substrate.

// Substrate is free software: you can redistribute it and/or modify
// it under the terms of the GNU General Public License as published by
// the Free Software Foundation, either version 3 of the License, or
// (at your option) any later version.

// Substrate is distributed in the hope that it will be useful,
// but WITHOUT ANY WARRANTY; without even the implied warranty of
// MERCHANTABILITY or FITNESS FOR A PARTICULAR PURPOSE.  See the
// GNU General Public License for more details.

// You should have received a copy of the GNU General Public License
// along with Substrate.  If not, see <http://www.gnu.org/licenses/>.

//! Tests for the module.

use super::*;
use mock::*;
use sp_runtime::{
	assert_eq_error_rate, traits::BadOrigin,
};
use sp_staking::offence::OffenceDetails;
use frame_support::{
	assert_ok, assert_noop, StorageMap,
	traits::{Currency, ReservableCurrency, OnInitialize},
};
use pallet_balances::Error as BalancesError;
use substrate_test_utils::assert_eq_uvec;
use crate::Store;

#[test]
fn force_unstake_works() {
	// Verifies initial conditions of mock
	ExtBuilder::default().build().execute_with(|| {
		// Account 11 is stashed and locked, and account 10 is the controller
		assert_eq!(Staking::bonded(&11), Some(10));
		// Cant transfer
		assert_noop!(
			Balances::transfer(Origin::signed(11), 1, 10),
			BalancesError::<Test, _>::LiquidityRestrictions
		);
		// Force unstake requires root.
		assert_noop!(Staking::force_unstake(Origin::signed(11), 11), BadOrigin);
		// We now force them to unstake
		assert_ok!(Staking::force_unstake(Origin::ROOT, 11));
		// No longer bonded.
		assert_eq!(Staking::bonded(&11), None);
		// Transfer works.
		assert_ok!(Balances::transfer(Origin::signed(11), 1, 10));
	});
}

#[test]
fn basic_setup_works() {
	// Verifies initial conditions of mock
	ExtBuilder::default().build().execute_with(|| {
		// Account 11 is stashed and locked, and account 10 is the controller
		assert_eq!(Staking::bonded(&11), Some(10));
		// Account 21 is stashed and locked, and account 20 is the controller
		assert_eq!(Staking::bonded(&21), Some(20));
		// Account 1 is not a stashed
		assert_eq!(Staking::bonded(&1), None);

		// Account 10 controls the stash from account 11, which is 100 * balance_factor units
		assert_eq!(
			Staking::ledger(&10),
			Some(StakingLedger { stash: 11, total: 1000, active: 1000, unlocking: vec![], claimed_rewards: vec![] })
		);
		// Account 20 controls the stash from account 21, which is 200 * balance_factor units
		assert_eq!(
			Staking::ledger(&20),
			Some(StakingLedger { stash: 21, total: 1000, active: 1000, unlocking: vec![], claimed_rewards: vec![] })
		);
		// Account 1 does not control any stash
		assert_eq!(Staking::ledger(&1), None);

		// ValidatorPrefs are default
		assert_eq!(<Validators<Test>>::iter().collect::<Vec<_>>(), vec![
			(31, ValidatorPrefs::default()),
			(21, ValidatorPrefs::default()),
			(11, ValidatorPrefs::default())
		]);

		assert_eq!(
			Staking::ledger(100),
			Some(StakingLedger { stash: 101, total: 500, active: 500, unlocking: vec![], claimed_rewards: vec![] })
		);
		assert_eq!(Staking::nominators(101).unwrap().targets, vec![11, 21]);

		assert_eq!(
			Staking::eras_stakers(Staking::active_era().unwrap().index, 11),
			Exposure {
				total: 1125,
				own: 1000,
				others: vec![ IndividualExposure { who: 101, value: 125 }]
			},
		);
		assert_eq!(
			Staking::eras_stakers(Staking::active_era().unwrap().index, 21),
			Exposure {
				total: 1375,
				own: 1000,
				others: vec![ IndividualExposure { who: 101, value: 375 }]
			},
		);
		// initial slot_stake
		assert_eq!(Staking::eras_total_stake(Staking::active_era().unwrap().index), 2500);


		// The number of validators required.
		assert_eq!(Staking::validator_count(), 2);

		// Initial Era and session
		assert_eq!(Staking::active_era().unwrap().index, 0);

		// Account 10 has `balance_factor` free balance
		assert_eq!(Balances::free_balance(10), 1);
		assert_eq!(Balances::free_balance(10), 1);

		// New era is not being forced
		assert_eq!(Staking::force_era(), Forcing::NotForcing);

		// All exposures must be correct.
		check_exposure_all(Staking::active_era().unwrap().index);
		check_nominator_all(Staking::active_era().unwrap().index);
	});
}

#[test]
fn change_controller_works() {
	ExtBuilder::default().build().execute_with(|| {
		assert_eq!(Staking::bonded(&11), Some(10));

		assert!(Session::validators().contains(&11));
		// 10 can control 11 who is initially a validator.
		assert_ok!(Staking::chill(Origin::signed(10)));
		assert!(Session::validators().contains(&11));

		assert_ok!(Staking::set_controller(Origin::signed(11), 5));

		mock::start_era(1);

		assert_noop!(
			Staking::validate(Origin::signed(10), ValidatorPrefs::default()),
			Error::<Test>::NotController,
		);
		assert_ok!(Staking::validate(Origin::signed(5), ValidatorPrefs::default()));
	})
}

#[test]
fn rewards_should_work() {
	// should check that:
	// * rewards get recorded per session
	// * rewards get paid per Era
	// * Check that nominators are also rewarded
	ExtBuilder::default().nominate(true).build().execute_with(|| {
		let init_balance_10 = Balances::total_balance(&10);
		let init_balance_11 = Balances::total_balance(&11);
		let init_balance_20 = Balances::total_balance(&20);
		let init_balance_21 = Balances::total_balance(&21);
		let init_balance_100 = Balances::total_balance(&100);
		let init_balance_101 = Balances::total_balance(&101);

		// Check state
		Payee::<Test>::insert(11, RewardDestination::Controller);
		Payee::<Test>::insert(21, RewardDestination::Controller);
		Payee::<Test>::insert(101, RewardDestination::Controller);

		<Module<Test>>::reward_by_ids(vec![(11, 50)]);
		<Module<Test>>::reward_by_ids(vec![(11, 50)]);
		// This is the second validator of the current elected set.
		<Module<Test>>::reward_by_ids(vec![(21, 50)]);

		// Compute total payout now for whole duration as other parameter won't change
		let total_payout_0 = current_total_payout_for_duration(3 * 1000);
		assert!(total_payout_0 > 10); // Test is meaningful if reward something

		start_session(1);

		assert_eq!(Balances::total_balance(&10), init_balance_10);
		assert_eq!(Balances::total_balance(&11), init_balance_11);
		assert_eq!(Balances::total_balance(&20), init_balance_20);
		assert_eq!(Balances::total_balance(&21), init_balance_21);
		assert_eq!(Balances::total_balance(&100), init_balance_100);
		assert_eq!(Balances::total_balance(&101), init_balance_101);
		assert_eq_uvec!(Session::validators(), vec![11, 21]);
		assert_eq!(Staking::eras_reward_points(Staking::active_era().unwrap().index), EraRewardPoints {
			total: 50*3,
			individual: vec![(11, 100), (21, 50)].into_iter().collect(),
		});
		let part_for_10 = Perbill::from_rational_approximation::<u32>(1000, 1125);
		let part_for_20 = Perbill::from_rational_approximation::<u32>(1000, 1375);
		let part_for_100_from_10 = Perbill::from_rational_approximation::<u32>(125, 1125);
		let part_for_100_from_20 = Perbill::from_rational_approximation::<u32>(375, 1375);

		start_session(2);
		start_session(3);

		assert_eq!(Staking::active_era().unwrap().index, 1);
		mock::make_all_reward_payment(0);

		assert_eq_error_rate!(Balances::total_balance(&10), init_balance_10 + part_for_10 * total_payout_0*2/3, 2);
		assert_eq_error_rate!(Balances::total_balance(&11), init_balance_11, 2);
		assert_eq_error_rate!(Balances::total_balance(&20), init_balance_20 + part_for_20 * total_payout_0*1/3, 2);
		assert_eq_error_rate!(Balances::total_balance(&21), init_balance_21, 2);
		assert_eq_error_rate!(
			Balances::total_balance(&100),
			init_balance_100
				+ part_for_100_from_10 * total_payout_0 * 2/3
				+ part_for_100_from_20 * total_payout_0 * 1/3,
			2
		);
		assert_eq_error_rate!(Balances::total_balance(&101), init_balance_101, 2);

		assert_eq_uvec!(Session::validators(), vec![11, 21]);
		<Module<Test>>::reward_by_ids(vec![(11, 1)]);

		// Compute total payout now for whole duration as other parameter won't change
		let total_payout_1 = current_total_payout_for_duration(3 * 1000);
		assert!(total_payout_1 > 10); // Test is meaningful if reward something

		mock::start_era(2);
		mock::make_all_reward_payment(1);

		assert_eq_error_rate!(Balances::total_balance(&10), init_balance_10 + part_for_10 * (total_payout_0 * 2/3 + total_payout_1), 2);
		assert_eq_error_rate!(Balances::total_balance(&11), init_balance_11, 2);
		assert_eq_error_rate!(Balances::total_balance(&20), init_balance_20 + part_for_20 * total_payout_0 * 1/3, 2);
		assert_eq_error_rate!(Balances::total_balance(&21), init_balance_21, 2);
		assert_eq_error_rate!(
			Balances::total_balance(&100),
			init_balance_100
				+ part_for_100_from_10 * (total_payout_0 * 2/3 + total_payout_1)
				+ part_for_100_from_20 * total_payout_0 * 1/3,
			2
		);
		assert_eq_error_rate!(Balances::total_balance(&101), init_balance_101, 2);
	});
}

#[test]
fn staking_should_work() {
	// should test:
	// * new validators can be added to the default set
	// * new ones will be chosen per era
	// * either one can unlock the stash and back-down from being a validator via `chill`ing.
	ExtBuilder::default()
		.nominate(false)
		.fair(false) // to give 20 more staked value
		.build()
		.execute_with(|| {
			// --- Block 1:
			start_session(1);

			// remember + compare this along with the test.
			assert_eq_uvec!(validator_controllers(), vec![20, 10]);

			// put some money in account that we'll use.
			for i in 1..5 { let _ = Balances::make_free_balance_be(&i, 2000); }

			// --- Block 2:
			start_session(2);
			// add a new candidate for being a validator. account 3 controlled by 4.
			assert_ok!(Staking::bond(Origin::signed(3), 4, 1500, RewardDestination::Controller));
			assert_ok!(Staking::validate(Origin::signed(4), ValidatorPrefs::default()));

			// No effects will be seen so far.
			assert_eq_uvec!(validator_controllers(), vec![20, 10]);

			// --- Block 3:
			start_session(3);

			// No effects will be seen so far. Era has not been yet triggered.
			assert_eq_uvec!(validator_controllers(), vec![20, 10]);


			// --- Block 4: the validators will now be queued.
			start_session(4);
			assert_eq!(Staking::active_era().unwrap().index, 1);

			// --- Block 5: the validators are still in queue.
			start_session(5);

			// --- Block 6: the validators will now be changed.
			start_session(6);

			assert_eq_uvec!(validator_controllers(), vec![20, 4]);
			// --- Block 6: Unstake 4 as a validator, freeing up the balance stashed in 3
			// 4 will chill
			Staking::chill(Origin::signed(4)).unwrap();

			// --- Block 7: nothing. 4 is still there.
			start_session(7);
			assert_eq_uvec!(validator_controllers(), vec![20, 4]);

			// --- Block 8:
			start_session(8);

			// --- Block 9: 4 will not be a validator.
			start_session(9);
			assert_eq_uvec!(validator_controllers(), vec![20, 10]);

			// Note: the stashed value of 4 is still lock
			assert_eq!(
				Staking::ledger(&4),
				Some(StakingLedger {
					stash: 3,
					total: 1500,
					active: 1500,
					unlocking: vec![],
					claimed_rewards: vec![0],
				})
			);
			// e.g. it cannot spend more than 500 that it has free from the total 2000
			assert_noop!(
				Balances::reserve(&3, 501),
				BalancesError::<Test, _>::LiquidityRestrictions
			);
			assert_ok!(Balances::reserve(&3, 409));
		});
}

#[test]
fn less_than_needed_candidates_works() {
	ExtBuilder::default()
		.minimum_validator_count(1)
		.validator_count(4)
		.nominate(false)
		.num_validators(3)
		.build()
		.execute_with(|| {
			assert_eq!(Staking::validator_count(), 4);
			assert_eq!(Staking::minimum_validator_count(), 1);
			assert_eq_uvec!(validator_controllers(), vec![30, 20, 10]);

			mock::start_era(1);

			// Previous set is selected. NO election algorithm is even executed.
			assert_eq_uvec!(validator_controllers(), vec![30, 20, 10]);

			// But the exposure is updated in a simple way. No external votes exists.
			// This is purely self-vote.
			assert!(
				ErasStakers::<Test>::iter_prefix(Staking::active_era().unwrap().index)
					.all(|exposure| exposure.others.is_empty())
			);
			check_exposure_all(Staking::active_era().unwrap().index);
			check_nominator_all(Staking::active_era().unwrap().index);
		});
}

#[test]
fn no_candidate_emergency_condition() {
	ExtBuilder::default()
		.minimum_validator_count(1)
		.validator_count(15)
		.num_validators(4)
		.validator_pool(true)
		.nominate(false)
		.build()
		.execute_with(|| {
			// initial validators
			assert_eq_uvec!(validator_controllers(), vec![10, 20, 30, 40]);
			let prefs = ValidatorPrefs { commission: Perbill::one() };
			<Staking as crate::Store>::Validators::insert(11, prefs.clone());

			// set the minimum validator count.
			<Staking as crate::Store>::MinimumValidatorCount::put(10);

			// try to chill
			let _ = Staking::chill(Origin::signed(10));

			// trigger era
			mock::start_era(1);

			// Previous ones are elected. chill is invalidates. TODO: #2494
			assert_eq_uvec!(validator_controllers(), vec![10, 20, 30, 40]);
			// Though the validator preferences has been removed.
			assert!(Staking::validators(11) != prefs);
		});
}

#[test]
fn nominating_and_rewards_should_work() {
	// PHRAGMEN OUTPUT: running this test with the reference impl gives:
	//
	// Sequential Phragmén gives
	// 10  is elected with stake  2200.0 and score  0.0003333333333333333
	// 20  is elected with stake  1800.0 and score  0.0005555555555555556

	// 10  has load  0.0003333333333333333 and supported
	// 10  with stake  1000.0
	// 20  has load  0.0005555555555555556 and supported
	// 20  with stake  1000.0
	// 30  has load  0 and supported
	// 30  with stake  0
	// 40  has load  0 and supported
	// 40  with stake  0
	// 2  has load  0.0005555555555555556 and supported
	// 10  with stake  600.0 20  with stake  400.0 30  with stake  0.0
	// 4  has load  0.0005555555555555556 and supported
	// 10  with stake  600.0 20  with stake  400.0 40  with stake  0.0

	// Sequential Phragmén with post processing gives
	// 10  is elected with stake  2000.0 and score  0.0003333333333333333
	// 20  is elected with stake  2000.0 and score  0.0005555555555555556

	// 10  has load  0.0003333333333333333 and supported
	// 10  with stake  1000.0
	// 20  has load  0.0005555555555555556 and supported
	// 20  with stake  1000.0
	// 30  has load  0 and supported
	// 30  with stake  0
	// 40  has load  0 and supported
	// 40  with stake  0
	// 2  has load  0.0005555555555555556 and supported
	// 10  with stake  400.0 20  with stake  600.0 30  with stake  0
	// 4  has load  0.0005555555555555556 and supported
	// 10  with stake  600.0 20  with stake  400.0 40  with stake  0.0
	ExtBuilder::default()
		.nominate(false)
		.validator_pool(true)
		.build()
		.execute_with(|| {
			// initial validators -- everyone is actually even.
			assert_eq_uvec!(validator_controllers(), vec![40, 30]);

			// Set payee to controller
			assert_ok!(Staking::set_payee(Origin::signed(10), RewardDestination::Controller));
			assert_ok!(Staking::set_payee(Origin::signed(20), RewardDestination::Controller));
			assert_ok!(Staking::set_payee(Origin::signed(30), RewardDestination::Controller));
			assert_ok!(Staking::set_payee(Origin::signed(40), RewardDestination::Controller));

			// give the man some money
			let initial_balance = 1000;
			for i in [1, 2, 3, 4, 5, 10, 11, 20, 21].iter() {
				let _ = Balances::make_free_balance_be(i, initial_balance);
			}

			// bond two account pairs and state interest in nomination.
			// 2 will nominate for 10, 20, 30
			assert_ok!(Staking::bond(Origin::signed(1), 2, 1000, RewardDestination::Controller));
			assert_ok!(Staking::nominate(Origin::signed(2), vec![11, 21, 31]));
			// 4 will nominate for 10, 20, 40
			assert_ok!(Staking::bond(Origin::signed(3), 4, 1000, RewardDestination::Controller));
			assert_ok!(Staking::nominate(Origin::signed(4), vec![11, 21, 41]));

			// the total reward for era 0
			let total_payout_0 = current_total_payout_for_duration(3000);
			assert!(total_payout_0 > 100); // Test is meaningful if reward something
			<Module<Test>>::reward_by_ids(vec![(41, 1)]);
			<Module<Test>>::reward_by_ids(vec![(31, 1)]);

			mock::start_era(1);

			// 10 and 20 have more votes, they will be chosen by phragmen.
			assert_eq_uvec!(validator_controllers(), vec![20, 10]);

			// OLD validators must have already received some rewards.
			mock::make_all_reward_payment(0);
			assert_eq!(Balances::total_balance(&40), 1 + total_payout_0 / 2);
			assert_eq!(Balances::total_balance(&30), 1 + total_payout_0 / 2);

			// ------ check the staked value of all parties.

			// 30 and 40 are not chosen anymore
			assert_eq!(ErasStakers::<Test>::iter_prefix(Staking::active_era().unwrap().index).count(), 2);
			assert_eq!(
				Staking::eras_stakers(Staking::active_era().unwrap().index, 11),
				Exposure {
					total: 1000 + 800,
					own: 1000,
					others: vec![
						IndividualExposure { who: 3, value: 400 },
						IndividualExposure { who: 1, value: 400 },
					]
				},
			);
			assert_eq!(
				Staking::eras_stakers(Staking::active_era().unwrap().index, 21),
				Exposure {
					total: 1000 + 1200,
					own: 1000,
					others: vec![
						IndividualExposure { who: 3, value: 600 },
						IndividualExposure { who: 1, value: 600 },
					]
				},
			);

			// the total reward for era 1
			let total_payout_1 = current_total_payout_for_duration(3000);
			assert!(total_payout_1 > 100); // Test is meaningful if reward something
			<Module<Test>>::reward_by_ids(vec![(21, 2)]);
			<Module<Test>>::reward_by_ids(vec![(11, 1)]);

			mock::start_era(2);

			// nothing else will happen, era ends and rewards are paid again,
			// it is expected that nominators will also be paid. See below

			mock::make_all_reward_payment(1);
			let payout_for_10 = total_payout_1 / 3;
			let payout_for_20 = 2 * total_payout_1 / 3;
			// Nominator 2: has [400/1800 ~ 2/9 from 10] + [600/2200 ~ 3/11 from 20]'s reward. ==> 2/9 + 3/11
			assert_eq_error_rate!(
				Balances::total_balance(&2),
				initial_balance + (2 * payout_for_10 / 9 + 3 * payout_for_20 / 11),
				1,
			);
			// Nominator 4: has [400/1800 ~ 2/9 from 10] + [600/2200 ~ 3/11 from 20]'s reward. ==> 2/9 + 3/11
			assert_eq_error_rate!(
				Balances::total_balance(&4),
				initial_balance + (2 * payout_for_10 / 9 + 3 * payout_for_20 / 11),
				1,
			);

			// Validator 10: got 800 / 1800 external stake => 8/18 =? 4/9 => Validator's share = 5/9
			assert_eq_error_rate!(
				Balances::total_balance(&10),
				initial_balance + 5 * payout_for_10 / 9,
				1,
			);
			// Validator 20: got 1200 / 2200 external stake => 12/22 =? 6/11 => Validator's share = 5/11
			assert_eq_error_rate!(
				Balances::total_balance(&20),
				initial_balance + 5 * payout_for_20 / 11,
				1,
			);

			check_exposure_all(Staking::active_era().unwrap().index);
			check_nominator_all(Staking::active_era().unwrap().index);
		});
}

#[test]
fn nominators_also_get_slashed() {
	// A nominator should be slashed if the validator they nominated is slashed
	// Here is the breakdown of roles:
	// 10 - is the controller of 11
	// 11 - is the stash.
	// 2 - is the nominator of 20, 10
	ExtBuilder::default().nominate(false).build().execute_with(|| {
		assert_eq!(Staking::validator_count(), 2);

		// Set payee to controller
		assert_ok!(Staking::set_payee(Origin::signed(10), RewardDestination::Controller));

		// give the man some money.
		let initial_balance = 1000;
		for i in [1, 2, 3, 10].iter() {
			let _ = Balances::make_free_balance_be(i, initial_balance);
		}

		// 2 will nominate for 10, 20
		let nominator_stake = 500;
		assert_ok!(Staking::bond(Origin::signed(1), 2, nominator_stake, RewardDestination::default()));
		assert_ok!(Staking::nominate(Origin::signed(2), vec![20, 10]));

		let total_payout = current_total_payout_for_duration(3000);
		assert!(total_payout > 100); // Test is meaningful if reward something
		<Module<Test>>::reward_by_ids(vec![(11, 1)]);

		// new era, pay rewards,
		mock::start_era(1);

		// Nominator stash didn't collect any.
		assert_eq!(Balances::total_balance(&2), initial_balance);

		// 10 goes offline
		on_offence_now(
			&[OffenceDetails {
				offender: (
					11,
					Staking::eras_stakers(Staking::active_era().unwrap().index, 11),
				),
				reporters: vec![],
			}],
			&[Perbill::from_percent(5)],
		);
		let expo = Staking::eras_stakers(Staking::active_era().unwrap().index, 11);
		let slash_value = 50;
		let total_slash = expo.total.min(slash_value);
		let validator_slash = expo.own.min(total_slash);
		let nominator_slash = nominator_stake.min(total_slash - validator_slash);

		// initial + first era reward + slash
		assert_eq!(Balances::total_balance(&11), initial_balance - validator_slash);
		assert_eq!(Balances::total_balance(&2), initial_balance - nominator_slash);
		check_exposure_all(Staking::active_era().unwrap().index);
		check_nominator_all(Staking::active_era().unwrap().index);
		// Because slashing happened.
		assert!(is_disabled(10));
	});
}

#[test]
fn double_staking_should_fail() {
	// should test (in the same order):
	// * an account already bonded as stash cannot be be stashed again.
	// * an account already bonded as stash cannot nominate.
	// * an account already bonded as controller can nominate.
	ExtBuilder::default().build().execute_with(|| {
		let arbitrary_value = 5;
		// 2 = controller, 1 stashed => ok
		assert_ok!(
			Staking::bond(Origin::signed(1), 2, arbitrary_value,
			RewardDestination::default())
		);
		// 4 = not used so far, 1 stashed => not allowed.
		assert_noop!(
			Staking::bond(Origin::signed(1), 4, arbitrary_value,
			RewardDestination::default()), Error::<Test>::AlreadyBonded,
		);
		// 1 = stashed => attempting to nominate should fail.
		assert_noop!(Staking::nominate(Origin::signed(1), vec![1]), Error::<Test>::NotController);
		// 2 = controller  => nominating should work.
		assert_ok!(Staking::nominate(Origin::signed(2), vec![1]));
	});
}

#[test]
fn double_controlling_should_fail() {
	// should test (in the same order):
	// * an account already bonded as controller CANNOT be reused as the controller of another account.
	ExtBuilder::default().build().execute_with(|| {
		let arbitrary_value = 5;
		// 2 = controller, 1 stashed => ok
		assert_ok!(Staking::bond(
			Origin::signed(1),
			2,
			arbitrary_value,
			RewardDestination::default(),
		));
		// 2 = controller, 3 stashed (Note that 2 is reused.) => no-op
		assert_noop!(
			Staking::bond(Origin::signed(3), 2, arbitrary_value, RewardDestination::default()),
			Error::<Test>::AlreadyPaired,
		);
	});
}

#[test]
fn session_and_eras_work() {
	ExtBuilder::default().build().execute_with(|| {
		assert_eq!(Staking::active_era().unwrap().index, 0);
		assert_eq!(Session::current_index(), 0);

		// Session 1: No change.
		start_session(1);
		assert_eq!(Session::current_index(), 1);
		assert_eq!(Staking::active_era().unwrap().index, 0);

		// Session 2: No change.
		start_session(2);
		assert_eq!(Session::current_index(), 2);
		assert_eq!(Staking::active_era().unwrap().index, 0);

		// Session 3: Era increment.
		start_session(3);
		assert_eq!(Session::current_index(), 3);
		assert_eq!(Staking::active_era().unwrap().index, 1);

		// Session 4: No change.
		start_session(4);
		assert_eq!(Session::current_index(), 4);
		assert_eq!(Staking::active_era().unwrap().index, 1);

		// Session 5: No change.
		start_session(5);
		assert_eq!(Session::current_index(), 5);
		assert_eq!(Staking::active_era().unwrap().index, 1);

		// Session 6: Era increment.
		start_session(6);
		assert_eq!(Session::current_index(), 6);
		assert_eq!(Staking::active_era().unwrap().index, 2);
	});
}

#[test]
fn forcing_new_era_works() {
	ExtBuilder::default().build().execute_with(|| {
		// normal flow of session.
		assert_eq!(Staking::active_era().unwrap().index, 0);
		start_session(0);
		assert_eq!(Staking::active_era().unwrap().index, 0);
		start_session(1);
		assert_eq!(Staking::active_era().unwrap().index, 0);
		start_session(2);
		assert_eq!(Staking::active_era().unwrap().index, 0);
		start_session(3);
		assert_eq!(Staking::active_era().unwrap().index, 1);

		// no era change.
		ForceEra::put(Forcing::ForceNone);
		start_session(4);
		assert_eq!(Staking::active_era().unwrap().index, 1);
		start_session(5);
		assert_eq!(Staking::active_era().unwrap().index, 1);
		start_session(6);
		assert_eq!(Staking::active_era().unwrap().index, 1);
		start_session(7);
		assert_eq!(Staking::active_era().unwrap().index, 1);

		// back to normal.
		// this immediately starts a new session.
		ForceEra::put(Forcing::NotForcing);
		start_session(8);
		assert_eq!(Staking::active_era().unwrap().index, 1); // There is one session delay
		start_session(9);
		assert_eq!(Staking::active_era().unwrap().index, 2);

		// forceful change
		ForceEra::put(Forcing::ForceAlways);
		start_session(10);
		assert_eq!(Staking::active_era().unwrap().index, 2); // There is one session delay
		start_session(11);
		assert_eq!(Staking::active_era().unwrap().index, 3);
		start_session(12);
		assert_eq!(Staking::active_era().unwrap().index, 4);

		// just one forceful change
		ForceEra::put(Forcing::ForceNew);
		start_session(13);
		assert_eq!(Staking::active_era().unwrap().index, 5);
		assert_eq!(ForceEra::get(), Forcing::NotForcing);
		start_session(14);
		assert_eq!(Staking::active_era().unwrap().index, 6);
		start_session(15);
		assert_eq!(Staking::active_era().unwrap().index, 6);

	});
}

#[test]
fn cannot_transfer_staked_balance() {
	// Tests that a stash account cannot transfer funds
	ExtBuilder::default().nominate(false).build().execute_with(|| {
		// Confirm account 11 is stashed
		assert_eq!(Staking::bonded(&11), Some(10));
		// Confirm account 11 has some free balance
		assert_eq!(Balances::free_balance(11), 1000);
		// Confirm account 11 (via controller 10) is totally staked
		assert_eq!(Staking::eras_stakers(Staking::active_era().unwrap().index, 11).total, 1000);
		// Confirm account 11 cannot transfer as a result
		assert_noop!(
			Balances::transfer(Origin::signed(11), 20, 1),
			BalancesError::<Test, _>::LiquidityRestrictions
		);

		// Give account 11 extra free balance
		let _ = Balances::make_free_balance_be(&11, 10000);
		// Confirm that account 11 can now transfer some balance
		assert_ok!(Balances::transfer(Origin::signed(11), 20, 1));
	});
}

#[test]
fn cannot_transfer_staked_balance_2() {
	// Tests that a stash account cannot transfer funds
	// Same test as above but with 20, and more accurate.
	// 21 has 2000 free balance but 1000 at stake
	ExtBuilder::default().nominate(false).fair(true).build().execute_with(|| {
		// Confirm account 21 is stashed
		assert_eq!(Staking::bonded(&21), Some(20));
		// Confirm account 21 has some free balance
		assert_eq!(Balances::free_balance(21), 2000);
		// Confirm account 21 (via controller 20) is totally staked
		assert_eq!(Staking::eras_stakers(Staking::active_era().unwrap().index, 21).total, 1000);
		// Confirm account 21 can transfer at most 1000
		assert_noop!(
			Balances::transfer(Origin::signed(21), 20, 1001),
			BalancesError::<Test, _>::LiquidityRestrictions
		);
		assert_ok!(Balances::transfer(Origin::signed(21), 20, 1000));
	});
}

#[test]
fn cannot_reserve_staked_balance() {
	// Checks that a bonded account cannot reserve balance from free balance
	ExtBuilder::default().build().execute_with(|| {
		// Confirm account 11 is stashed
		assert_eq!(Staking::bonded(&11), Some(10));
		// Confirm account 11 has some free balance
		assert_eq!(Balances::free_balance(11), 1000);
		// Confirm account 11 (via controller 10) is totally staked
		assert_eq!(Staking::eras_stakers(Staking::active_era().unwrap().index, 11).own, 1000);
		// Confirm account 11 cannot transfer as a result
		assert_noop!(
			Balances::reserve(&11, 1),
			BalancesError::<Test, _>::LiquidityRestrictions
		);

		// Give account 11 extra free balance
		let _ = Balances::make_free_balance_be(&11, 10000);
		// Confirm account 11 can now reserve balance
		assert_ok!(Balances::reserve(&11, 1));
	});
}

#[test]
fn reward_destination_works() {
	// Rewards go to the correct destination as determined in Payee
	ExtBuilder::default().nominate(false).build().execute_with(|| {
		// Check that account 11 is a validator
		assert!(Session::validators().contains(&11));
		// Check the balance of the validator account
		assert_eq!(Balances::free_balance(10), 1);
		// Check the balance of the stash account
		assert_eq!(Balances::free_balance(11), 1000);
		// Check how much is at stake
		assert_eq!(Staking::ledger(&10), Some(StakingLedger {
			stash: 11,
			total: 1000,
			active: 1000,
			unlocking: vec![],
			claimed_rewards: vec![],
		}));

		// Compute total payout now for whole duration as other parameter won't change
		let total_payout_0 = current_total_payout_for_duration(3000);
		assert!(total_payout_0 > 100); // Test is meaningful if reward something
		<Module<Test>>::reward_by_ids(vec![(11, 1)]);

		mock::start_era(1);
		mock::make_all_reward_payment(0);

		// Check that RewardDestination is Staked (default)
		assert_eq!(Staking::payee(&11), RewardDestination::Staked);
		// Check that reward went to the stash account of validator
		assert_eq!(Balances::free_balance(11), 1000 + total_payout_0);
		// Check that amount at stake increased accordingly
		assert_eq!(Staking::ledger(&10), Some(StakingLedger {
			stash: 11,
			total: 1000 + total_payout_0,
			active: 1000 + total_payout_0,
			unlocking: vec![],
			claimed_rewards: vec![0],
		}));

		//Change RewardDestination to Stash
		<Payee<Test>>::insert(&11, RewardDestination::Stash);

		// Compute total payout now for whole duration as other parameter won't change
		let total_payout_1 = current_total_payout_for_duration(3000);
		assert!(total_payout_1 > 100); // Test is meaningful if reward something
		<Module<Test>>::reward_by_ids(vec![(11, 1)]);

		mock::start_era(2);
		mock::make_all_reward_payment(1);

		// Check that RewardDestination is Stash
		assert_eq!(Staking::payee(&11), RewardDestination::Stash);
		// Check that reward went to the stash account
		assert_eq!(Balances::free_balance(11), 1000 + total_payout_0 + total_payout_1);
		// Record this value
		let recorded_stash_balance = 1000 + total_payout_0 + total_payout_1;
		// Check that amount at stake is NOT increased
		assert_eq!(Staking::ledger(&10), Some(StakingLedger {
			stash: 11,
			total: 1000 + total_payout_0,
			active: 1000 + total_payout_0,
			unlocking: vec![],
			claimed_rewards: vec![0,1],
		}));

		// Change RewardDestination to Controller
		<Payee<Test>>::insert(&11, RewardDestination::Controller);

		// Check controller balance
		assert_eq!(Balances::free_balance(10), 1);

		// Compute total payout now for whole duration as other parameter won't change
		let total_payout_2 = current_total_payout_for_duration(3000);
		assert!(total_payout_2 > 100); // Test is meaningful if reward something
		<Module<Test>>::reward_by_ids(vec![(11, 1)]);

		mock::start_era(3);
		mock::make_all_reward_payment(2);

		// Check that RewardDestination is Controller
		assert_eq!(Staking::payee(&11), RewardDestination::Controller);
		// Check that reward went to the controller account
		assert_eq!(Balances::free_balance(10), 1 + total_payout_2);
		// Check that amount at stake is NOT increased
		assert_eq!(Staking::ledger(&10), Some(StakingLedger {
			stash: 11,
			total: 1000 + total_payout_0,
			active: 1000 + total_payout_0,
			unlocking: vec![],
			claimed_rewards: vec![0,1,2],
		}));
		// Check that amount in staked account is NOT increased.
		assert_eq!(Balances::free_balance(11), recorded_stash_balance);
	});
}

#[test]
fn validator_payment_prefs_work() {
	// Test that validator preferences are correctly honored
	// Note: unstake threshold is being directly tested in slashing tests.
	// This test will focus on validator payment.
	ExtBuilder::default().build().execute_with(|| {
		let commission = Perbill::from_percent(40);
		<Validators<Test>>::insert(&11, ValidatorPrefs {
			commission: commission.clone(),
		});

		// Reward controller so staked ratio doesn't change.
		<Payee<Test>>::insert(&11, RewardDestination::Controller);
		<Payee<Test>>::insert(&101, RewardDestination::Controller);

		mock::start_era(1);
		mock::make_all_reward_payment(0);

		let balance_era_1_10 = Balances::total_balance(&10);
		let balance_era_1_100 = Balances::total_balance(&100);

		// Compute total payout now for whole duration as other parameter won't change
		let total_payout_1 = current_total_payout_for_duration(3000);
		assert!(total_payout_1 > 100); // Test is meaningful if reward something
		let exposure_1 = Staking::eras_stakers(Staking::active_era().unwrap().index, 11);
		<Module<Test>>::reward_by_ids(vec![(11, 1)]);

		mock::start_era(2);
		mock::make_all_reward_payment(1);

		let taken_cut = commission * total_payout_1;
		let shared_cut = total_payout_1 - taken_cut;
		let reward_of_10 = shared_cut * exposure_1.own / exposure_1.total + taken_cut;
		let reward_of_100 = shared_cut * exposure_1.others[0].value / exposure_1.total;
		assert_eq_error_rate!(Balances::total_balance(&10), balance_era_1_10 + reward_of_10, 2);
		assert_eq_error_rate!(Balances::total_balance(&100), balance_era_1_100 + reward_of_100, 2);

		check_exposure_all(Staking::active_era().unwrap().index);
		check_nominator_all(Staking::active_era().unwrap().index);
	});

}

#[test]
fn bond_extra_works() {
	// Tests that extra `free_balance` in the stash can be added to stake
	// NOTE: this tests only verifies `StakingLedger` for correct updates
	// See `bond_extra_and_withdraw_unbonded_works` for more details and updates on `Exposure`.
	ExtBuilder::default().build().execute_with(|| {
		// Check that account 10 is a validator
		assert!(<Validators<Test>>::contains_key(11));
		// Check that account 10 is bonded to account 11
		assert_eq!(Staking::bonded(&11), Some(10));
		// Check how much is at stake
		assert_eq!(Staking::ledger(&10), Some(StakingLedger {
			stash: 11,
			total: 1000,
			active: 1000,
			unlocking: vec![],
			claimed_rewards: vec![],
		}));

		// Give account 11 some large free balance greater than total
		let _ = Balances::make_free_balance_be(&11, 1000000);

		// Call the bond_extra function from controller, add only 100
		assert_ok!(Staking::bond_extra(Origin::signed(11), 100));
		// There should be 100 more `total` and `active` in the ledger
		assert_eq!(Staking::ledger(&10), Some(StakingLedger {
			stash: 11,
			total: 1000 + 100,
			active: 1000 + 100,
			unlocking: vec![],
			claimed_rewards: vec![],
		}));

		// Call the bond_extra function with a large number, should handle it
		assert_ok!(Staking::bond_extra(Origin::signed(11), u64::max_value()));
		// The full amount of the funds should now be in the total and active
		assert_eq!(Staking::ledger(&10), Some(StakingLedger {
			stash: 11,
			total: 1000000,
			active: 1000000,
			unlocking: vec![],
			claimed_rewards: vec![],
		}));
	});
}

#[test]
fn bond_extra_and_withdraw_unbonded_works() {
	// * Should test
	// * Given an account being bonded [and chosen as a validator](not mandatory)
	// * It can add extra funds to the bonded account.
	// * it can unbond a portion of its funds from the stash account.
	// * Once the unbonding period is done, it can actually take the funds out of the stash.
	ExtBuilder::default().nominate(false).build().execute_with(|| {
		// Set payee to controller. avoids confusion
		assert_ok!(Staking::set_payee(Origin::signed(10), RewardDestination::Controller));

		// Give account 11 some large free balance greater than total
		let _ = Balances::make_free_balance_be(&11, 1000000);

		// Initial config should be correct
		assert_eq!(Staking::active_era().unwrap().index, 0);
		assert_eq!(Session::current_index(), 0);

		// check the balance of a validator accounts.
		assert_eq!(Balances::total_balance(&10), 1);

		// confirm that 10 is a normal validator and gets paid at the end of the era.
		mock::start_era(1);

		// Initial state of 10
		assert_eq!(Staking::ledger(&10), Some(StakingLedger {
			stash: 11,
			total: 1000,
			active: 1000,
			unlocking: vec![],
			claimed_rewards: vec![],
		}));
		assert_eq!(Staking::eras_stakers(Staking::active_era().unwrap().index, 11), Exposure { total: 1000, own: 1000, others: vec![] });

		// deposit the extra 100 units
		Staking::bond_extra(Origin::signed(11), 100).unwrap();

		assert_eq!(Staking::ledger(&10), Some(StakingLedger {
			stash: 11,
			total: 1000 + 100,
			active: 1000 + 100,
			unlocking: vec![],
			claimed_rewards: vec![],
		}));
		// Exposure is a snapshot! only updated after the next era update.
		assert_ne!(Staking::eras_stakers(Staking::active_era().unwrap().index, 11), Exposure { total: 1000 + 100, own: 1000 + 100, others: vec![] });

		// trigger next era.
		mock::start_era(2);
		assert_eq!(Staking::active_era().unwrap().index, 2);

		// ledger should be the same.
		assert_eq!(Staking::ledger(&10), Some(StakingLedger {
			stash: 11,
			total: 1000 + 100,
			active: 1000 + 100,
			unlocking: vec![],
			claimed_rewards: vec![],
		}));
		// Exposure is now updated.
		assert_eq!(Staking::eras_stakers(Staking::active_era().unwrap().index, 11), Exposure { total: 1000 + 100, own: 1000 + 100, others: vec![] });

		// Unbond almost all of the funds in stash.
		Staking::unbond(Origin::signed(10), 1000).unwrap();
		assert_eq!(Staking::ledger(&10), Some(StakingLedger {
			stash: 11, total: 1000 + 100, active: 100, unlocking: vec![UnlockChunk{ value: 1000, era: 2 + 3}], claimed_rewards: vec![] })
		);

		// Attempting to free the balances now will fail. 2 eras need to pass.
		Staking::withdraw_unbonded(Origin::signed(10)).unwrap();
		assert_eq!(Staking::ledger(&10), Some(StakingLedger {
			stash: 11, total: 1000 + 100, active: 100, unlocking: vec![UnlockChunk{ value: 1000, era: 2 + 3}], claimed_rewards: vec![] }));

		// trigger next era.
		mock::start_era(3);

		// nothing yet
		Staking::withdraw_unbonded(Origin::signed(10)).unwrap();
		assert_eq!(Staking::ledger(&10), Some(StakingLedger {
			stash: 11, total: 1000 + 100, active: 100, unlocking: vec![UnlockChunk{ value: 1000, era: 2 + 3}], claimed_rewards: vec![] }));

		// trigger next era.
		mock::start_era(5);

		Staking::withdraw_unbonded(Origin::signed(10)).unwrap();
		// Now the value is free and the staking ledger is updated.
		assert_eq!(Staking::ledger(&10), Some(StakingLedger {
			stash: 11, total: 100, active: 100, unlocking: vec![], claimed_rewards: vec![] }));
	})
}

#[test]
fn too_many_unbond_calls_should_not_work() {
	ExtBuilder::default().build().execute_with(|| {
		// locked at era 0 until 3
		for _ in 0..MAX_UNLOCKING_CHUNKS-1 {
			assert_ok!(Staking::unbond(Origin::signed(10), 1));
		}

		mock::start_era(1);

		// locked at era 1 until 4
		assert_ok!(Staking::unbond(Origin::signed(10), 1));
		// can't do more.
		assert_noop!(Staking::unbond(Origin::signed(10), 1), Error::<Test>::NoMoreChunks);

		mock::start_era(3);

		assert_noop!(Staking::unbond(Origin::signed(10), 1), Error::<Test>::NoMoreChunks);
		// free up.
		assert_ok!(Staking::withdraw_unbonded(Origin::signed(10)));

		// Can add again.
		assert_ok!(Staking::unbond(Origin::signed(10), 1));
		assert_eq!(Staking::ledger(&10).unwrap().unlocking.len(), 2);
	})
}

#[test]
fn rebond_works() {
	// * Should test
	// * Given an account being bonded [and chosen as a validator](not mandatory)
	// * it can unbond a portion of its funds from the stash account.
	// * it can re-bond a portion of the funds scheduled to unlock.
	ExtBuilder::default()
		.nominate(false)
		.build()
		.execute_with(|| {
			// Set payee to controller. avoids confusion
			assert_ok!(Staking::set_payee(
				Origin::signed(10),
				RewardDestination::Controller
			));

			// Give account 11 some large free balance greater than total
			let _ = Balances::make_free_balance_be(&11, 1000000);

			// confirm that 10 is a normal validator and gets paid at the end of the era.
			mock::start_era(1);

			// Initial state of 10
			assert_eq!(
				Staking::ledger(&10),
				Some(StakingLedger {
					stash: 11,
					total: 1000,
					active: 1000,
					unlocking: vec![],
					claimed_rewards: vec![],
				})
			);

			mock::start_era(2);
			assert_eq!(Staking::active_era().unwrap().index, 2);

			// Try to rebond some funds. We get an error since no fund is unbonded.
			assert_noop!(
				Staking::rebond(Origin::signed(10), 500),
				Error::<Test>::NoUnlockChunk,
			);

			// Unbond almost all of the funds in stash.
			Staking::unbond(Origin::signed(10), 900).unwrap();
			assert_eq!(
				Staking::ledger(&10),
				Some(StakingLedger {
					stash: 11,
					total: 1000,
					active: 100,
					unlocking: vec![UnlockChunk {
						value: 900,
						era: 2 + 3,
					}],
					claimed_rewards: vec![],
				})
			);

			// Re-bond all the funds unbonded.
			Staking::rebond(Origin::signed(10), 900).unwrap();
			assert_eq!(
				Staking::ledger(&10),
				Some(StakingLedger {
					stash: 11,
					total: 1000,
					active: 1000,
					unlocking: vec![],
					claimed_rewards: vec![],
				})
			);

			// Unbond almost all of the funds in stash.
			Staking::unbond(Origin::signed(10), 900).unwrap();
			assert_eq!(
				Staking::ledger(&10),
				Some(StakingLedger {
					stash: 11,
					total: 1000,
					active: 100,
					unlocking: vec![UnlockChunk { value: 900, era: 5 }],
					claimed_rewards: vec![],
				})
			);

			// Re-bond part of the funds unbonded.
			Staking::rebond(Origin::signed(10), 500).unwrap();
			assert_eq!(
				Staking::ledger(&10),
				Some(StakingLedger {
					stash: 11,
					total: 1000,
					active: 600,
					unlocking: vec![UnlockChunk { value: 400, era: 5 }],
					claimed_rewards: vec![],
				})
			);

			// Re-bond the remainder of the funds unbonded.
			Staking::rebond(Origin::signed(10), 500).unwrap();
			assert_eq!(
				Staking::ledger(&10),
				Some(StakingLedger {
					stash: 11,
					total: 1000,
					active: 1000,
					unlocking: vec![],
					claimed_rewards: vec![],
				})
			);

			// Unbond parts of the funds in stash.
			Staking::unbond(Origin::signed(10), 300).unwrap();
			Staking::unbond(Origin::signed(10), 300).unwrap();
			Staking::unbond(Origin::signed(10), 300).unwrap();
			assert_eq!(
				Staking::ledger(&10),
				Some(StakingLedger {
					stash: 11,
					total: 1000,
					active: 100,
					unlocking: vec![
						UnlockChunk { value: 300, era: 5 },
						UnlockChunk { value: 300, era: 5 },
						UnlockChunk { value: 300, era: 5 },
					],
					claimed_rewards: vec![],
				})
			);

			// Re-bond part of the funds unbonded.
			Staking::rebond(Origin::signed(10), 500).unwrap();
			assert_eq!(
				Staking::ledger(&10),
				Some(StakingLedger {
					stash: 11,
					total: 1000,
					active: 600,
					unlocking: vec![
						UnlockChunk { value: 300, era: 5 },
						UnlockChunk { value: 100, era: 5 },
					],
					claimed_rewards: vec![],
				})
			);
		})
}

#[test]
fn rebond_is_fifo() {
	// Rebond should proceed by reversing the most recent bond operations.
	ExtBuilder::default()
		.nominate(false)
		.build()
		.execute_with(|| {
			// Set payee to controller. avoids confusion
			assert_ok!(Staking::set_payee(
				Origin::signed(10),
				RewardDestination::Controller
			));

			// Give account 11 some large free balance greater than total
			let _ = Balances::make_free_balance_be(&11, 1000000);

			// confirm that 10 is a normal validator and gets paid at the end of the era.
			mock::start_era(1);

			// Initial state of 10
			assert_eq!(
				Staking::ledger(&10),
				Some(StakingLedger {
					stash: 11,
					total: 1000,
					active: 1000,
					unlocking: vec![],
					claimed_rewards: vec![],
				})
			);

			mock::start_era(2);

			// Unbond some of the funds in stash.
			Staking::unbond(Origin::signed(10), 400).unwrap();
			assert_eq!(
				Staking::ledger(&10),
				Some(StakingLedger {
					stash: 11,
					total: 1000,
					active: 600,
					unlocking: vec![
						UnlockChunk { value: 400, era: 2 + 3 },
					],
					claimed_rewards: vec![],
				})
			);

			mock::start_era(3);

			// Unbond more of the funds in stash.
			Staking::unbond(Origin::signed(10), 300).unwrap();
			assert_eq!(
				Staking::ledger(&10),
				Some(StakingLedger {
					stash: 11,
					total: 1000,
					active: 300,
					unlocking: vec![
						UnlockChunk { value: 400, era: 2 + 3 },
						UnlockChunk { value: 300, era: 3 + 3 },
					],
					claimed_rewards: vec![],
				})
			);

			mock::start_era(4);

			// Unbond yet more of the funds in stash.
			Staking::unbond(Origin::signed(10), 200).unwrap();
			assert_eq!(
				Staking::ledger(&10),
				Some(StakingLedger {
					stash: 11,
					total: 1000,
					active: 100,
					unlocking: vec![
						UnlockChunk { value: 400, era: 2 + 3 },
						UnlockChunk { value: 300, era: 3 + 3 },
						UnlockChunk { value: 200, era: 4 + 3 },
					],
					claimed_rewards: vec![],
				})
			);

			// Re-bond half of the unbonding funds.
			Staking::rebond(Origin::signed(10), 400).unwrap();
			assert_eq!(
				Staking::ledger(&10),
				Some(StakingLedger {
					stash: 11,
					total: 1000,
					active: 500,
					unlocking: vec![
						UnlockChunk { value: 400, era: 2 + 3 },
						UnlockChunk { value: 100, era: 3 + 3 },
					],
					claimed_rewards: vec![],
				})
			);
		})
}

#[test]
fn reward_to_stake_works() {
	ExtBuilder::default().nominate(false).fair(false).build().execute_with(|| {
		// Confirm validator count is 2
		assert_eq!(Staking::validator_count(), 2);
		// Confirm account 10 and 20 are validators
		assert!(<Validators<Test>>::contains_key(&11) && <Validators<Test>>::contains_key(&21));

		assert_eq!(Staking::eras_stakers(Staking::active_era().unwrap().index, 11).total, 1000);
		assert_eq!(Staking::eras_stakers(Staking::active_era().unwrap().index, 21).total, 2000);

		// Give the man some money.
		let _ = Balances::make_free_balance_be(&10, 1000);
		let _ = Balances::make_free_balance_be(&20, 1000);

		// Bypass logic and change current exposure
		ErasStakers::<Test>::insert(0, 21, Exposure { total: 69, own: 69, others: vec![] });

		// Now lets lower account 20 stake
		assert_eq!(Staking::eras_stakers(Staking::active_era().unwrap().index, 21).total, 69);
		<Ledger<Test>>::insert(&20, StakingLedger { stash: 21, total: 69, active: 69, unlocking: vec![], claimed_rewards: vec![] });

		// Compute total payout now for whole duration as other parameter won't change
		let total_payout_0 = current_total_payout_for_duration(3000);
		assert!(total_payout_0 > 100); // Test is meaningful if reward something
		<Module<Test>>::reward_by_ids(vec![(11, 1)]);
		<Module<Test>>::reward_by_ids(vec![(21, 1)]);

		// New era --> rewards are paid --> stakes are changed
		mock::start_era(1);
		mock::make_all_reward_payment(0);

		assert_eq!(Staking::eras_stakers(Staking::active_era().unwrap().index, 11).total, 1000);
		assert_eq!(Staking::eras_stakers(Staking::active_era().unwrap().index, 21).total, 69);

		let _11_balance = Balances::free_balance(&11);
		assert_eq!(_11_balance, 1000 + total_payout_0 / 2);

		// Trigger another new era as the info are frozen before the era start.
		mock::start_era(2);

		// -- new infos
		assert_eq!(Staking::eras_stakers(Staking::active_era().unwrap().index, 11).total, 1000 + total_payout_0 / 2);
		assert_eq!(Staking::eras_stakers(Staking::active_era().unwrap().index, 21).total, 69 + total_payout_0 / 2);

		check_exposure_all(Staking::active_era().unwrap().index);
		check_nominator_all(Staking::active_era().unwrap().index);
	});
}

#[test]
fn on_free_balance_zero_stash_removes_validator() {
	// Tests that validator storage items are cleaned up when stash is empty
	// Tests that storage items are untouched when controller is empty
	ExtBuilder::default().existential_deposit(10).build().execute_with(|| {
		// Check the balance of the validator account
		assert_eq!(Balances::free_balance(10), 256);
		// Check the balance of the stash account
		assert_eq!(Balances::free_balance(11), 256000);
		// Check these two accounts are bonded
		assert_eq!(Staking::bonded(&11), Some(10));

		// Set some storage items which we expect to be cleaned up
		// Set payee information
		assert_ok!(Staking::set_payee(Origin::signed(10), RewardDestination::Stash));

		// Check storage items that should be cleaned up
		assert!(<Ledger<Test>>::contains_key(&10));
		assert!(<Bonded<Test>>::contains_key(&11));
		assert!(<Validators<Test>>::contains_key(&11));
		assert!(<Payee<Test>>::contains_key(&11));

		// Reduce free_balance of controller to 0
		let _ = Balances::slash(&10, u64::max_value());

		// Check the balance of the stash account has not been touched
		assert_eq!(Balances::free_balance(11), 256000);
		// Check these two accounts are still bonded
		assert_eq!(Staking::bonded(&11), Some(10));

		// Check storage items have not changed
		assert!(<Ledger<Test>>::contains_key(&10));
		assert!(<Bonded<Test>>::contains_key(&11));
		assert!(<Validators<Test>>::contains_key(&11));
		assert!(<Payee<Test>>::contains_key(&11));

		// Reduce free_balance of stash to 0
		let _ = Balances::slash(&11, u64::max_value());
		// Check total balance of stash
		assert_eq!(Balances::total_balance(&11), 0);

		// Reap the stash
		assert_ok!(Staking::reap_stash(Origin::NONE, 11));

		// Check storage items do not exist
		assert!(!<Ledger<Test>>::contains_key(&10));
		assert!(!<Bonded<Test>>::contains_key(&11));
		assert!(!<Validators<Test>>::contains_key(&11));
		assert!(!<Nominators<Test>>::contains_key(&11));
		assert!(!<Payee<Test>>::contains_key(&11));
	});
}

#[test]
fn on_free_balance_zero_stash_removes_nominator() {
	// Tests that nominator storage items are cleaned up when stash is empty
	// Tests that storage items are untouched when controller is empty
	ExtBuilder::default().existential_deposit(10).build().execute_with(|| {
		// Make 10 a nominator
		assert_ok!(Staking::nominate(Origin::signed(10), vec![20]));
		// Check that account 10 is a nominator
		assert!(<Nominators<Test>>::contains_key(11));
		// Check the balance of the nominator account
		assert_eq!(Balances::free_balance(10), 256);
		// Check the balance of the stash account
		assert_eq!(Balances::free_balance(11), 256000);

		// Set payee information
		assert_ok!(Staking::set_payee(Origin::signed(10), RewardDestination::Stash));

		// Check storage items that should be cleaned up
		assert!(<Ledger<Test>>::contains_key(&10));
		assert!(<Bonded<Test>>::contains_key(&11));
		assert!(<Nominators<Test>>::contains_key(&11));
		assert!(<Payee<Test>>::contains_key(&11));

		// Reduce free_balance of controller to 0
		let _ = Balances::slash(&10, u64::max_value());
		// Check total balance of account 10
		assert_eq!(Balances::total_balance(&10), 0);

		// Check the balance of the stash account has not been touched
		assert_eq!(Balances::free_balance(11), 256000);
		// Check these two accounts are still bonded
		assert_eq!(Staking::bonded(&11), Some(10));

		// Check storage items have not changed
		assert!(<Ledger<Test>>::contains_key(&10));
		assert!(<Bonded<Test>>::contains_key(&11));
		assert!(<Nominators<Test>>::contains_key(&11));
		assert!(<Payee<Test>>::contains_key(&11));

		// Reduce free_balance of stash to 0
		let _ = Balances::slash(&11, u64::max_value());
		// Check total balance of stash
		assert_eq!(Balances::total_balance(&11), 0);

		// Reap the stash
		assert_ok!(Staking::reap_stash(Origin::NONE, 11));

		// Check storage items do not exist
		assert!(!<Ledger<Test>>::contains_key(&10));
		assert!(!<Bonded<Test>>::contains_key(&11));
		assert!(!<Validators<Test>>::contains_key(&11));
		assert!(!<Nominators<Test>>::contains_key(&11));
		assert!(!<Payee<Test>>::contains_key(&11));
	});
}


#[test]
fn switching_roles() {
	// Test that it should be possible to switch between roles (nominator, validator, idle) with minimal overhead.
	ExtBuilder::default().nominate(false).build().execute_with(|| {
		// Reset reward destination
		for i in &[10, 20] { assert_ok!(Staking::set_payee(Origin::signed(*i), RewardDestination::Controller)); }

		assert_eq_uvec!(validator_controllers(), vec![20, 10]);

		// put some money in account that we'll use.
		for i in 1..7 { let _ = Balances::deposit_creating(&i, 5000); }

		// add 2 nominators
		assert_ok!(Staking::bond(Origin::signed(1), 2, 2000, RewardDestination::Controller));
		assert_ok!(Staking::nominate(Origin::signed(2), vec![11, 5]));

		assert_ok!(Staking::bond(Origin::signed(3), 4, 500, RewardDestination::Controller));
		assert_ok!(Staking::nominate(Origin::signed(4), vec![21, 1]));

		// add a new validator candidate
		assert_ok!(Staking::bond(Origin::signed(5), 6, 1000, RewardDestination::Controller));
		assert_ok!(Staking::validate(Origin::signed(6), ValidatorPrefs::default()));

		mock::start_era(1);

		// with current nominators 10 and 5 have the most stake
		assert_eq_uvec!(validator_controllers(), vec![6, 10]);

		// 2 decides to be a validator. Consequences:
		assert_ok!(Staking::validate(Origin::signed(2), ValidatorPrefs::default()));
		// new stakes:
		// 10: 1000 self vote
		// 20: 1000 self vote + 250 vote
		// 6 : 1000 self vote
		// 2 : 2000 self vote + 250 vote.
		// Winners: 20 and 2

		mock::start_era(2);

		assert_eq_uvec!(validator_controllers(), vec![2, 20]);

		check_exposure_all(Staking::active_era().unwrap().index);
		check_nominator_all(Staking::active_era().unwrap().index);
	});
}

#[test]
fn wrong_vote_is_null() {
	ExtBuilder::default().nominate(false).validator_pool(true).build().execute_with(|| {
		assert_eq_uvec!(validator_controllers(), vec![40, 30]);

		// put some money in account that we'll use.
		for i in 1..3 { let _ = Balances::deposit_creating(&i, 5000); }

		// add 1 nominators
		assert_ok!(Staking::bond(Origin::signed(1), 2, 2000, RewardDestination::default()));
		assert_ok!(Staking::nominate(Origin::signed(2), vec![
			11, 21, 			// good votes
			1, 2, 15, 1000, 25  // crap votes. No effect.
		]));

		// new block
		mock::start_era(1);

		assert_eq_uvec!(validator_controllers(), vec![20, 10]);
	});
}

#[test]
fn bond_with_no_staked_value() {
	// Behavior when someone bonds with no staked value.
	// Particularly when she votes and the candidate is elected.
	ExtBuilder::default()
		.validator_count(3)
		.existential_deposit(5)
		.nominate(false)
		.minimum_validator_count(1)
		.build()
		.execute_with(|| {
			// Can't bond with 1
			assert_noop!(
				Staking::bond(Origin::signed(1), 2, 1, RewardDestination::Controller),
				Error::<Test>::InsufficientValue,
			);
			// bonded with absolute minimum value possible.
			assert_ok!(Staking::bond(Origin::signed(1), 2, 5, RewardDestination::Controller));
			assert_eq!(Balances::locks(&1)[0].amount, 5);

			// unbonding even 1 will cause all to be unbonded.
			assert_ok!(Staking::unbond(Origin::signed(2), 1));
			assert_eq!(
				Staking::ledger(2),
				Some(StakingLedger {
					stash: 1,
					active: 0,
					total: 5,
					unlocking: vec![UnlockChunk {value: 5, era: 3}],
					claimed_rewards: vec![],
				})
			);

			mock::start_era(1);
			mock::start_era(2);

			// not yet removed.
			assert_ok!(Staking::withdraw_unbonded(Origin::signed(2)));
			assert!(Staking::ledger(2).is_some());
			assert_eq!(Balances::locks(&1)[0].amount, 5);

			mock::start_era(3);

			// poof. Account 1 is removed from the staking system.
			assert_ok!(Staking::withdraw_unbonded(Origin::signed(2)));
			assert!(Staking::ledger(2).is_none());
			assert_eq!(Balances::locks(&1).len(), 0);
		});
}

#[test]
fn bond_with_little_staked_value_bounded() {
	// Behavior when someone bonds with little staked value.
	// Particularly when she votes and the candidate is elected.
	ExtBuilder::default()
		.validator_count(3)
		.nominate(false)
		.minimum_validator_count(1)
		.build()
		.execute_with(|| {
			// setup
			assert_ok!(Staking::chill(Origin::signed(30)));
			assert_ok!(Staking::set_payee(Origin::signed(10), RewardDestination::Controller));
			let init_balance_2 = Balances::free_balance(&2);
			let init_balance_10 = Balances::free_balance(&10);

			// Stingy validator.
			assert_ok!(Staking::bond(Origin::signed(1), 2, 1, RewardDestination::Controller));
			assert_ok!(Staking::validate(Origin::signed(2), ValidatorPrefs::default()));

			// reward era 0
			let total_payout_0 = current_total_payout_for_duration(3000);
			assert!(total_payout_0 > 100); // Test is meaningful if reward something
			reward_all_elected();
			mock::start_era(1);
			mock::make_all_reward_payment(0);

			// 2 is elected.
			assert_eq_uvec!(validator_controllers(), vec![20, 10, 2]);
			// And has minimal stake
			assert_eq!(Staking::eras_stakers(Staking::active_era().unwrap().index, 2).total, 0);

			// Old ones are rewarded.
			assert_eq!(Balances::free_balance(10), init_balance_10 + total_payout_0 / 3);
			// no rewards paid to 2. This was initial election.
			assert_eq!(Balances::free_balance(2), init_balance_2);

			// reward era 1
			let total_payout_1 = current_total_payout_for_duration(3000);
			assert!(total_payout_1 > 100); // Test is meaningful if reward something
			reward_all_elected();
			mock::start_era(2);
			mock::make_all_reward_payment(1);

			assert_eq_uvec!(validator_controllers(), vec![20, 10, 2]);
			assert_eq!(Staking::eras_stakers(Staking::active_era().unwrap().index, 2).total, 0);

			assert_eq!(Balances::free_balance(2), init_balance_2 + total_payout_1 / 3);
			assert_eq!(
				Balances::free_balance(&10),
				init_balance_10 + total_payout_0 / 3 + total_payout_1 / 3,
			);
			check_exposure_all(Staking::active_era().unwrap().index);
			check_nominator_all(Staking::active_era().unwrap().index);
		});
}

#[test]
fn new_era_elects_correct_number_of_validators() {
	ExtBuilder::default()
		.nominate(true)
		.validator_pool(true)
		.fair(true)
		.validator_count(1)
		.build()
		.execute_with(|| {
			assert_eq!(Staking::validator_count(), 1);
			assert_eq!(validator_controllers().len(), 1);

			Session::on_initialize(System::block_number());

			assert_eq!(validator_controllers().len(), 1);
			check_exposure_all(Staking::active_era().unwrap().index);
			check_nominator_all(Staking::active_era().unwrap().index);
		})
}

#[test]
fn phragmen_should_not_overflow_validators() {
	ExtBuilder::default().nominate(false).build().execute_with(|| {
		let _ = Staking::chill(Origin::signed(10));
		let _ = Staking::chill(Origin::signed(20));

		bond_validator(3, 2, u64::max_value());
		bond_validator(5, 4, u64::max_value());

		bond_nominator(7, 6, u64::max_value() / 2, vec![3, 5]);
		bond_nominator(9, 8, u64::max_value() / 2, vec![3, 5]);

		mock::start_era(1);

		assert_eq_uvec!(validator_controllers(), vec![4, 2]);

		// This test will fail this. Will saturate.
		// check_exposure_all();
		assert_eq!(Staking::eras_stakers(Staking::active_era().unwrap().index, 3).total, u64::max_value());
		assert_eq!(Staking::eras_stakers(Staking::active_era().unwrap().index, 5).total, u64::max_value());
	})
}

#[test]
fn phragmen_should_not_overflow_nominators() {
	ExtBuilder::default().nominate(false).build().execute_with(|| {
		let _ = Staking::chill(Origin::signed(10));
		let _ = Staking::chill(Origin::signed(20));

		bond_validator(3, 2, u64::max_value() / 2);
		bond_validator(5, 4, u64::max_value() / 2);

		bond_nominator(7, 6, u64::max_value(), vec![3, 5]);
		bond_nominator(9, 8, u64::max_value(), vec![3, 5]);

		mock::start_era(1);

		assert_eq_uvec!(validator_controllers(), vec![4, 2]);

		// Saturate.
		assert_eq!(Staking::eras_stakers(Staking::active_era().unwrap().index, 3).total, u64::max_value());
		assert_eq!(Staking::eras_stakers(Staking::active_era().unwrap().index, 5).total, u64::max_value());
	})
}

#[test]
fn phragmen_should_not_overflow_ultimate() {
	ExtBuilder::default().nominate(false).build().execute_with(|| {
		bond_validator(3, 2, u64::max_value());
		bond_validator(5, 4, u64::max_value());

		bond_nominator(7, 6, u64::max_value(), vec![3, 5]);
		bond_nominator(9, 8, u64::max_value(), vec![3, 5]);

		mock::start_era(1);

		assert_eq_uvec!(validator_controllers(), vec![4, 2]);

		// Saturate.
		assert_eq!(Staking::eras_stakers(Staking::active_era().unwrap().index, 3).total, u64::max_value());
		assert_eq!(Staking::eras_stakers(Staking::active_era().unwrap().index, 5).total, u64::max_value());
	})
}

#[test]
fn reward_validator_slashing_validator_doesnt_overflow() {
	ExtBuilder::default().build().execute_with(|| {
		let stake = u32::max_value() as u64 * 2;
		let reward_slash = u32::max_value() as u64 * 2;

		// Assert multiplication overflows in balance arithmetic.
		assert!(stake.checked_mul(reward_slash).is_none());

		// Set staker
		let _ = Balances::make_free_balance_be(&11, stake);

		let exposure = Exposure::<AccountId, Balance> { total: stake, own: stake, others: vec![] };
		let reward = EraRewardPoints::<AccountId> {
			total: 1,
			individual: vec![(11, 1)].into_iter().collect(),
		};

		// Check reward
		ErasRewardPoints::<Test>::insert(0, reward);
		ErasStakers::<Test>::insert(0, 11, &exposure);
		ErasStakersClipped::<Test>::insert(0, 11, exposure);
		ErasValidatorReward::<Test>::insert(0, stake);
		assert_ok!(Staking::payout_stakers(Origin::signed(1337), 11, 0));
		assert_eq!(Balances::total_balance(&11), stake * 2);

		// Set staker
		let _ = Balances::make_free_balance_be(&11, stake);
		let _ = Balances::make_free_balance_be(&2, stake);

		// only slashes out of bonded stake are applied. without this line,
		// it is 0.
		Staking::bond(Origin::signed(2), 20000, stake - 1, RewardDestination::default()).unwrap();
		// Override exposure of 11
		ErasStakers::<Test>::insert(0, 11, Exposure {
			total: stake,
			own: 1,
			others: vec![ IndividualExposure { who: 2, value: stake - 1 }]
		});

		// Check slashing
		on_offence_now(
			&[
				OffenceDetails {
					offender: (11, Staking::eras_stakers(Staking::active_era().unwrap().index, 11)),
					reporters: vec![],
				},
			],
			&[Perbill::from_percent(100)],
		);

		assert_eq!(Balances::total_balance(&11), stake - 1);
		assert_eq!(Balances::total_balance(&2), 1);
	})
}

#[test]
fn reward_from_authorship_event_handler_works() {
	ExtBuilder::default().build().execute_with(|| {
		use pallet_authorship::EventHandler;

		assert_eq!(<pallet_authorship::Module<Test>>::author(), 11);

		<Module<Test>>::note_author(11);
		<Module<Test>>::note_uncle(21, 1);
		// Rewarding the same two times works.
		<Module<Test>>::note_uncle(11, 1);

		// Not mandatory but must be coherent with rewards
		assert_eq_uvec!(Session::validators(), vec![11, 21]);

		// 21 is rewarded as an uncle producer
		// 11 is rewarded as a block producer and uncle referencer and uncle producer
		assert_eq!(
			ErasRewardPoints::<Test>::get(Staking::active_era().unwrap().index),
			EraRewardPoints {
				individual: vec![(11, 20 + 2 * 2 + 1), (21, 1)].into_iter().collect(),
				total: 26,
			},
		);
	})
}

#[test]
fn add_reward_points_fns_works() {
	ExtBuilder::default().build().execute_with(|| {
		// Not mandatory but must be coherent with rewards
		assert_eq!(Session::validators(), vec![21, 11]);

		<Module<Test>>::reward_by_ids(vec![
			(21, 1),
			(11, 1),
			(11, 1),
		]);

		<Module<Test>>::reward_by_ids(vec![
			(21, 1),
			(11, 1),
			(11, 1),
		]);

		assert_eq!(
			ErasRewardPoints::<Test>::get(Staking::active_era().unwrap().index),
			EraRewardPoints {
				individual: vec![(11, 4), (21, 2)].into_iter().collect(),
				total: 6,
			},
		);
	})
}

#[test]
fn unbonded_balance_is_not_slashable() {
	ExtBuilder::default().build().execute_with(|| {
		// total amount staked is slashable.
		assert_eq!(Staking::slashable_balance_of(&11), 1000);

		assert_ok!(Staking::unbond(Origin::signed(10),  800));

		// only the active portion.
		assert_eq!(Staking::slashable_balance_of(&11), 200);
	})
}

#[test]
fn era_is_always_same_length() {
	// This ensures that the sessions is always of the same length if there is no forcing no
	// session changes.
	ExtBuilder::default().build().execute_with(|| {
		let session_per_era = <SessionsPerEra as Get<SessionIndex>>::get();

		mock::start_era(1);
		assert_eq!(Staking::eras_start_session_index(active_era()).unwrap(), session_per_era);

		mock::start_era(2);
		assert_eq!(Staking::eras_start_session_index(active_era()).unwrap(), session_per_era * 2u32);

		let session = Session::current_index();
		ForceEra::put(Forcing::ForceNew);
		advance_session();
		advance_session();
		assert_eq!(Staking::active_era().unwrap().index, 3);
		assert_eq!(Staking::eras_start_session_index(active_era()).unwrap(), session + 2);

		mock::start_era(4);
		assert_eq!(Staking::eras_start_session_index(active_era()).unwrap(), session + 2u32 + session_per_era);
	});
}

#[test]
fn offence_forces_new_era() {
	ExtBuilder::default().build().execute_with(|| {
		on_offence_now(
			&[OffenceDetails {
				offender: (
					11,
					Staking::eras_stakers(Staking::active_era().unwrap().index, 11),
				),
				reporters: vec![],
			}],
			&[Perbill::from_percent(5)],
		);

		assert_eq!(Staking::force_era(), Forcing::ForceNew);
	});
}

#[test]
fn offence_ensures_new_era_without_clobbering() {
	ExtBuilder::default().build().execute_with(|| {
		assert_ok!(Staking::force_new_era_always(Origin::ROOT));
		assert_eq!(Staking::force_era(), Forcing::ForceAlways);

		on_offence_now(
			&[OffenceDetails {
				offender: (
					11,
					Staking::eras_stakers(Staking::active_era().unwrap().index, 11),
				),
				reporters: vec![],
			}],
			&[Perbill::from_percent(5)],
		);

		assert_eq!(Staking::force_era(), Forcing::ForceAlways);
	});
}

#[test]
fn offence_deselects_validator_even_when_slash_is_zero() {
	ExtBuilder::default().build().execute_with(|| {
		assert!(Session::validators().contains(&11));
		assert!(<Validators<Test>>::contains_key(11));

		on_offence_now(
			&[OffenceDetails {
				offender: (
					11,
					Staking::eras_stakers(Staking::active_era().unwrap().index, 11),
				),
				reporters: vec![],
			}],
			&[Perbill::from_percent(0)],
		);

		assert_eq!(Staking::force_era(), Forcing::ForceNew);
		assert!(!<Validators<Test>>::contains_key(11));

		mock::start_era(1);

		assert!(!Session::validators().contains(&11));
		assert!(!<Validators<Test>>::contains_key(11));
	});
}

#[test]
fn slashing_performed_according_exposure() {
	// This test checks that slashing is performed according the exposure (or more precisely,
	// historical exposure), not the current balance.
	ExtBuilder::default().build().execute_with(|| {
		assert_eq!(Staking::eras_stakers(Staking::active_era().unwrap().index, 11).own, 1000);

		// Handle an offence with a historical exposure.
		on_offence_now(
			&[OffenceDetails {
				offender: (
					11,
					Exposure {
						total: 500,
						own: 500,
						others: vec![],
					},
				),
				reporters: vec![],
			}],
			&[Perbill::from_percent(50)],
		);

		// The stash account should be slashed for 250 (50% of 500).
		assert_eq!(Balances::free_balance(11), 1000 - 250);
	});
}

#[test]
fn slash_in_old_span_does_not_deselect() {
	ExtBuilder::default().build().execute_with(|| {
		mock::start_era(1);

		assert!(<Validators<Test>>::contains_key(11));
		assert!(Session::validators().contains(&11));

		on_offence_now(
			&[OffenceDetails {
				offender: (
					11,
					Staking::eras_stakers(Staking::active_era().unwrap().index, 11),
				),
				reporters: vec![],
			}],
			&[Perbill::from_percent(0)],
		);

		assert_eq!(Staking::force_era(), Forcing::ForceNew);
		assert!(!<Validators<Test>>::contains_key(11));

		mock::start_era(2);

		Staking::validate(Origin::signed(10), Default::default()).unwrap();
		assert_eq!(Staking::force_era(), Forcing::NotForcing);
		assert!(<Validators<Test>>::contains_key(11));
		assert!(!Session::validators().contains(&11));

		mock::start_era(3);

		// this staker is in a new slashing span now, having re-registered after
		// their prior slash.

		on_offence_in_era(
			&[OffenceDetails {
				offender: (
					11,
					Staking::eras_stakers(Staking::active_era().unwrap().index, 11),
				),
				reporters: vec![],
			}],
			&[Perbill::from_percent(0)],
			1,
		);

		// not forcing for zero-slash and previous span.
		assert_eq!(Staking::force_era(), Forcing::NotForcing);
		assert!(<Validators<Test>>::contains_key(11));
		assert!(Session::validators().contains(&11));

		on_offence_in_era(
			&[OffenceDetails {
				offender: (
					11,
					Staking::eras_stakers(Staking::active_era().unwrap().index, 11),
				),
				reporters: vec![],
			}],
			// NOTE: A 100% slash here would clean up the account, causing de-registration.
			&[Perbill::from_percent(95)],
			1,
		);

		// or non-zero.
		assert_eq!(Staking::force_era(), Forcing::NotForcing);
		assert!(<Validators<Test>>::contains_key(11));
		assert!(Session::validators().contains(&11));
		assert_ledger_consistent(11);
	});
}

#[test]
fn reporters_receive_their_slice() {
	// This test verifies that the reporters of the offence receive their slice from the slashed
	// amount.
	ExtBuilder::default().build().execute_with(|| {
		// The reporters' reward is calculated from the total exposure.
		let initial_balance = 1125;

		assert_eq!(Staking::eras_stakers(Staking::active_era().unwrap().index, 11).total, initial_balance);

		on_offence_now(
			&[OffenceDetails {
				offender: (
					11,
					Staking::eras_stakers(Staking::active_era().unwrap().index, 11),
				),
				reporters: vec![1, 2],
			}],
			&[Perbill::from_percent(50)],
		);

		// F1 * (reward_proportion * slash - 0)
		// 50% * (10% * initial_balance / 2)
		let reward = (initial_balance / 20) / 2;
		let reward_each = reward / 2; // split into two pieces.
		assert_eq!(Balances::free_balance(1), 10 + reward_each);
		assert_eq!(Balances::free_balance(2), 20 + reward_each);
		assert_ledger_consistent(11);
	});
}

#[test]
fn subsequent_reports_in_same_span_pay_out_less() {
	// This test verifies that the reporters of the offence receive their slice from the slashed
	// amount, but less and less if they submit multiple reports in one span.
	ExtBuilder::default().build().execute_with(|| {
		// The reporters' reward is calculated from the total exposure.
		let initial_balance = 1125;

		assert_eq!(Staking::eras_stakers(Staking::active_era().unwrap().index, 11).total, initial_balance);

		on_offence_now(
			&[OffenceDetails {
				offender: (
					11,
					Staking::eras_stakers(Staking::active_era().unwrap().index, 11),
				),
				reporters: vec![1],
			}],
			&[Perbill::from_percent(20)],
		);

		// F1 * (reward_proportion * slash - 0)
		// 50% * (10% * initial_balance * 20%)
		let reward = (initial_balance / 5) / 20;
		assert_eq!(Balances::free_balance(1), 10 + reward);

		on_offence_now(
			&[OffenceDetails {
				offender: (
					11,
					Staking::eras_stakers(Staking::active_era().unwrap().index, 11),
				),
				reporters: vec![1],
			}],
			&[Perbill::from_percent(50)],
		);

		let prior_payout = reward;

		// F1 * (reward_proportion * slash - prior_payout)
		// 50% * (10% * (initial_balance / 2) - prior_payout)
		let reward = ((initial_balance / 20) - prior_payout) / 2;
		assert_eq!(Balances::free_balance(1), 10 + prior_payout + reward);
		assert_ledger_consistent(11);
	});
}

#[test]
fn invulnerables_are_not_slashed() {
	// For invulnerable validators no slashing is performed.
	ExtBuilder::default().invulnerables(vec![11]).build().execute_with(|| {
		assert_eq!(Balances::free_balance(11), 1000);
		assert_eq!(Balances::free_balance(21), 2000);

		let exposure = Staking::eras_stakers(Staking::active_era().unwrap().index, 21);
		let initial_balance = Staking::slashable_balance_of(&21);

		let nominator_balances: Vec<_> = exposure.others
			.iter().map(|o| Balances::free_balance(&o.who)).collect();

		on_offence_now(
			&[
				OffenceDetails {
					offender: (11, Staking::eras_stakers(Staking::active_era().unwrap().index, 11)),
					reporters: vec![],
				},
				OffenceDetails {
					offender: (21, Staking::eras_stakers(Staking::active_era().unwrap().index, 21)),
					reporters: vec![],
				},
			],
			&[Perbill::from_percent(50), Perbill::from_percent(20)],
		);

		// The validator 11 hasn't been slashed, but 21 has been.
		assert_eq!(Balances::free_balance(11), 1000);
		// 2000 - (0.2 * initial_balance)
		assert_eq!(Balances::free_balance(21), 2000 - (2 * initial_balance / 10));

		// ensure that nominators were slashed as well.
		for (initial_balance, other) in nominator_balances.into_iter().zip(exposure.others) {
			assert_eq!(
				Balances::free_balance(&other.who),
				initial_balance - (2 * other.value / 10),
			);
		}
		assert_ledger_consistent(11);
		assert_ledger_consistent(21);
	});
}

#[test]
fn dont_slash_if_fraction_is_zero() {
	// Don't slash if the fraction is zero.
	ExtBuilder::default().build().execute_with(|| {
		assert_eq!(Balances::free_balance(11), 1000);

		on_offence_now(
			&[OffenceDetails {
				offender: (
					11,
					Staking::eras_stakers(Staking::active_era().unwrap().index, 11),
				),
				reporters: vec![],
			}],
			&[Perbill::from_percent(0)],
		);

		// The validator hasn't been slashed. The new era is not forced.
		assert_eq!(Balances::free_balance(11), 1000);
		assert_eq!(Staking::force_era(), Forcing::ForceNew);

		assert_ledger_consistent(11);
	});
}

#[test]
fn only_slash_for_max_in_era() {
	// multiple slashes within one era are only applied if it is more than any previous slash in the
	// same era.
	ExtBuilder::default().build().execute_with(|| {
		assert_eq!(Balances::free_balance(11), 1000);

		on_offence_now(
			&[
				OffenceDetails {
					offender: (11, Staking::eras_stakers(Staking::active_era().unwrap().index, 11)),
					reporters: vec![],
				},
			],
			&[Perbill::from_percent(50)],
		);

		// The validator has been slashed and has been force-chilled.
		assert_eq!(Balances::free_balance(11), 500);
		assert_eq!(Staking::force_era(), Forcing::ForceNew);

		on_offence_now(
			&[
				OffenceDetails {
					offender: (11, Staking::eras_stakers(Staking::active_era().unwrap().index, 11)),
					reporters: vec![],
				},
			],
			&[Perbill::from_percent(25)],
		);

		// The validator has not been slashed additionally.
		assert_eq!(Balances::free_balance(11), 500);

		on_offence_now(
			&[
				OffenceDetails {
					offender: (11, Staking::eras_stakers(Staking::active_era().unwrap().index, 11)),
					reporters: vec![],
				},
			],
			&[Perbill::from_percent(60)],
		);

		// The validator got slashed 10% more.
		assert_eq!(Balances::free_balance(11), 400);
		assert_ledger_consistent(11);
	})
}

#[test]
fn garbage_collection_after_slashing() {
	// ensures that `SlashingSpans` and `SpanSlash` of an account is removed after reaping.
	ExtBuilder::default().existential_deposit(2).build().execute_with(|| {
		assert_eq!(Balances::free_balance(11), 256_000);

		on_offence_now(
			&[
				OffenceDetails {
					offender: (11, Staking::eras_stakers(Staking::active_era().unwrap().index, 11)),
					reporters: vec![],
				},
			],
			&[Perbill::from_percent(10)],
		);

		assert_eq!(Balances::free_balance(11), 256_000 - 25_600);
		assert!(<Staking as crate::Store>::SlashingSpans::get(&11).is_some());
		assert_eq!(<Staking as crate::Store>::SpanSlash::get(&(11, 0)).amount_slashed(), &25_600);

		on_offence_now(
			&[
				OffenceDetails {
					offender: (11, Staking::eras_stakers(Staking::active_era().unwrap().index, 11)),
					reporters: vec![],
				},
			],
			&[Perbill::from_percent(100)],
		);

		// validator and nominator slash in era are garbage-collected by era change,
		// so we don't test those here.

		assert_eq!(Balances::free_balance(11), 0);
		assert_eq!(Balances::total_balance(&11), 0);

		assert_ok!(Staking::reap_stash(Origin::NONE, 11));

		assert!(<Staking as crate::Store>::SlashingSpans::get(&11).is_none());
		assert_eq!(<Staking as crate::Store>::SpanSlash::get(&(11, 0)).amount_slashed(), &0);
	})
}

#[test]
fn garbage_collection_on_window_pruning() {
	// ensures that `ValidatorSlashInEra` and `NominatorSlashInEra` are cleared after
	// `BondingDuration`.
	ExtBuilder::default().build().execute_with(|| {
		mock::start_era(1);

		assert_eq!(Balances::free_balance(11), 1000);
		let now = Staking::active_era().unwrap().index;

		let exposure = Staking::eras_stakers(now, 11);
		assert_eq!(Balances::free_balance(101), 2000);
		let nominated_value = exposure.others.iter().find(|o| o.who == 101).unwrap().value;

		on_offence_now(
			&[
				OffenceDetails {
					offender: (11, Staking::eras_stakers(now, 11)),
					reporters: vec![],
				},
			],
			&[Perbill::from_percent(10)],
		);

		assert_eq!(Balances::free_balance(11), 900);
		assert_eq!(Balances::free_balance(101), 2000 - (nominated_value / 10));

		assert!(<Staking as crate::Store>::ValidatorSlashInEra::get(&now, &11).is_some());
		assert!(<Staking as crate::Store>::NominatorSlashInEra::get(&now, &101).is_some());

		// + 1 because we have to exit the bonding window.
		for era in (0..(BondingDuration::get() + 1)).map(|offset| offset + now + 1) {
			assert!(<Staking as crate::Store>::ValidatorSlashInEra::get(&now, &11).is_some());
			assert!(<Staking as crate::Store>::NominatorSlashInEra::get(&now, &101).is_some());

			mock::start_era(era);
		}

		assert!(<Staking as crate::Store>::ValidatorSlashInEra::get(&now, &11).is_none());
		assert!(<Staking as crate::Store>::NominatorSlashInEra::get(&now, &101).is_none());
	})
}

#[test]
fn slashing_nominators_by_span_max() {
	ExtBuilder::default().build().execute_with(|| {
		mock::start_era(1);
		mock::start_era(2);
		mock::start_era(3);

		assert_eq!(Balances::free_balance(11), 1000);
		assert_eq!(Balances::free_balance(21), 2000);
		assert_eq!(Balances::free_balance(101), 2000);
		assert_eq!(Staking::slashable_balance_of(&21), 1000);

		let exposure_11 = Staking::eras_stakers(Staking::active_era().unwrap().index, 11);
		let exposure_21 = Staking::eras_stakers(Staking::active_era().unwrap().index, 21);
		let nominated_value_11 = exposure_11.others.iter().find(|o| o.who == 101).unwrap().value;
		let nominated_value_21 = exposure_21.others.iter().find(|o| o.who == 101).unwrap().value;

		on_offence_in_era(
			&[
				OffenceDetails {
					offender: (11, Staking::eras_stakers(Staking::active_era().unwrap().index, 11)),
					reporters: vec![],
				},
			],
			&[Perbill::from_percent(10)],
			2,
		);

		assert_eq!(Balances::free_balance(11), 900);

		let slash_1_amount = Perbill::from_percent(10) * nominated_value_11;
		assert_eq!(Balances::free_balance(101), 2000 - slash_1_amount);

		let expected_spans = vec![
			slashing::SlashingSpan { index: 1, start: 4, length: None },
			slashing::SlashingSpan { index: 0, start: 0, length: Some(4) },
		];

		let get_span = |account| <Staking as crate::Store>::SlashingSpans::get(&account).unwrap();

		assert_eq!(
			get_span(11).iter().collect::<Vec<_>>(),
			expected_spans,
		);

		assert_eq!(
			get_span(101).iter().collect::<Vec<_>>(),
			expected_spans,
		);

		// second slash: higher era, higher value, same span.
		on_offence_in_era(
			&[
				OffenceDetails {
					offender: (21, Staking::eras_stakers(Staking::active_era().unwrap().index, 21)),
					reporters: vec![],
				},
			],
			&[Perbill::from_percent(30)],
			3,
		);

		// 11 was not further slashed, but 21 and 101 were.
		assert_eq!(Balances::free_balance(11), 900);
		assert_eq!(Balances::free_balance(21), 1700);

		let slash_2_amount = Perbill::from_percent(30) * nominated_value_21;
		assert!(slash_2_amount > slash_1_amount);

		// only the maximum slash in a single span is taken.
		assert_eq!(Balances::free_balance(101), 2000 - slash_2_amount);

		// third slash: in same era and on same validator as first, higher
		// in-era value, but lower slash value than slash 2.
		on_offence_in_era(
			&[
				OffenceDetails {
					offender: (11, Staking::eras_stakers(Staking::active_era().unwrap().index, 11)),
					reporters: vec![],
				},
			],
			&[Perbill::from_percent(20)],
			2,
		);

		// 11 was further slashed, but 21 and 101 were not.
		assert_eq!(Balances::free_balance(11), 800);
		assert_eq!(Balances::free_balance(21), 1700);

		let slash_3_amount = Perbill::from_percent(20) * nominated_value_21;
		assert!(slash_3_amount < slash_2_amount);
		assert!(slash_3_amount > slash_1_amount);

		// only the maximum slash in a single span is taken.
		assert_eq!(Balances::free_balance(101), 2000 - slash_2_amount);
	});
}

#[test]
fn slashes_are_summed_across_spans() {
	ExtBuilder::default().build().execute_with(|| {
		mock::start_era(1);
		mock::start_era(2);
		mock::start_era(3);

		assert_eq!(Balances::free_balance(21), 2000);
		assert_eq!(Staking::slashable_balance_of(&21), 1000);

		let get_span = |account| <Staking as crate::Store>::SlashingSpans::get(&account).unwrap();

		on_offence_now(
			&[
				OffenceDetails {
					offender: (21, Staking::eras_stakers(Staking::active_era().unwrap().index, 21)),
					reporters: vec![],
				},
			],
			&[Perbill::from_percent(10)],
		);

		let expected_spans = vec![
			slashing::SlashingSpan { index: 1, start: 4, length: None },
			slashing::SlashingSpan { index: 0, start: 0, length: Some(4) },
		];

		assert_eq!(get_span(21).iter().collect::<Vec<_>>(), expected_spans);
		assert_eq!(Balances::free_balance(21), 1900);

		// 21 has been force-chilled. re-signal intent to validate.
		Staking::validate(Origin::signed(20), Default::default()).unwrap();

		mock::start_era(4);

		assert_eq!(Staking::slashable_balance_of(&21), 900);

		on_offence_now(
			&[
				OffenceDetails {
					offender: (21, Staking::eras_stakers(Staking::active_era().unwrap().index, 21)),
					reporters: vec![],
				},
			],
			&[Perbill::from_percent(10)],
		);

		let expected_spans = vec![
			slashing::SlashingSpan { index: 2, start: 5, length: None },
			slashing::SlashingSpan { index: 1, start: 4, length: Some(1) },
			slashing::SlashingSpan { index: 0, start: 0, length: Some(4) },
		];

		assert_eq!(get_span(21).iter().collect::<Vec<_>>(), expected_spans);
		assert_eq!(Balances::free_balance(21), 1810);
	});
}

#[test]
fn deferred_slashes_are_deferred() {
	ExtBuilder::default().slash_defer_duration(2).build().execute_with(|| {
		mock::start_era(1);

		assert_eq!(Balances::free_balance(11), 1000);

		let exposure = Staking::eras_stakers(Staking::active_era().unwrap().index, 11);
		assert_eq!(Balances::free_balance(101), 2000);
		let nominated_value = exposure.others.iter().find(|o| o.who == 101).unwrap().value;

		on_offence_now(
			&[
				OffenceDetails {
					offender: (11, Staking::eras_stakers(Staking::active_era().unwrap().index, 11)),
					reporters: vec![],
				},
			],
			&[Perbill::from_percent(10)],
		);

		assert_eq!(Balances::free_balance(11), 1000);
		assert_eq!(Balances::free_balance(101), 2000);

		mock::start_era(2);

		assert_eq!(Balances::free_balance(11), 1000);
		assert_eq!(Balances::free_balance(101), 2000);

		mock::start_era(3);

		assert_eq!(Balances::free_balance(11), 1000);
		assert_eq!(Balances::free_balance(101), 2000);

		// at the start of era 4, slashes from era 1 are processed,
		// after being deferred for at least 2 full eras.
		mock::start_era(4);

		assert_eq!(Balances::free_balance(11), 900);
		assert_eq!(Balances::free_balance(101), 2000 - (nominated_value / 10));
	})
}

#[test]
fn remove_deferred() {
	ExtBuilder::default().slash_defer_duration(2).build().execute_with(|| {
		mock::start_era(1);

		assert_eq!(Balances::free_balance(11), 1000);

		let exposure = Staking::eras_stakers(Staking::active_era().unwrap().index, 11);
		assert_eq!(Balances::free_balance(101), 2000);
		let nominated_value = exposure.others.iter().find(|o| o.who == 101).unwrap().value;

		on_offence_now(
			&[
				OffenceDetails {
					offender: (11, exposure.clone()),
					reporters: vec![],
				},
			],
			&[Perbill::from_percent(10)],
		);

		assert_eq!(Balances::free_balance(11), 1000);
		assert_eq!(Balances::free_balance(101), 2000);

		mock::start_era(2);

		on_offence_in_era(
			&[
				OffenceDetails {
					offender: (11, exposure.clone()),
					reporters: vec![],
				},
			],
			&[Perbill::from_percent(15)],
			1,
		);

		// fails if empty
		assert_noop!(
			Staking::cancel_deferred_slash(Origin::ROOT, 1, vec![]),
			Error::<Test>::EmptyTargets
		);

		assert_ok!(Staking::cancel_deferred_slash(Origin::ROOT, 1, vec![0]));

		assert_eq!(Balances::free_balance(11), 1000);
		assert_eq!(Balances::free_balance(101), 2000);

		mock::start_era(3);

		assert_eq!(Balances::free_balance(11), 1000);
		assert_eq!(Balances::free_balance(101), 2000);

		// at the start of era 4, slashes from era 1 are processed,
		// after being deferred for at least 2 full eras.
		mock::start_era(4);

		// the first slash for 10% was cancelled, so no effect.
		assert_eq!(Balances::free_balance(11), 1000);
		assert_eq!(Balances::free_balance(101), 2000);

		mock::start_era(5);

		let slash_10 = Perbill::from_percent(10);
		let slash_15 = Perbill::from_percent(15);
		let initial_slash = slash_10 * nominated_value;

		let total_slash = slash_15 * nominated_value;
		let actual_slash = total_slash - initial_slash;

		// 5% slash (15 - 10) processed now.
		assert_eq!(Balances::free_balance(11), 950);
		assert_eq!(Balances::free_balance(101), 2000 - actual_slash);
	})
}

#[test]
fn remove_multi_deferred() {
	ExtBuilder::default().slash_defer_duration(2).build().execute_with(|| {
		mock::start_era(1);

		assert_eq!(Balances::free_balance(11), 1000);

		let exposure = Staking::eras_stakers(Staking::active_era().unwrap().index, 11);
		assert_eq!(Balances::free_balance(101), 2000);

		on_offence_now(
			&[
				OffenceDetails {
					offender: (11, exposure.clone()),
					reporters: vec![],
				},
			],
			&[Perbill::from_percent(10)],
		);

		on_offence_now(
			&[
				OffenceDetails {
					offender: (21, Staking::eras_stakers(Staking::active_era().unwrap().index, 21)),
					reporters: vec![],
				}
			],
			&[Perbill::from_percent(10)],
		);

		on_offence_now(
			&[
				OffenceDetails {
					offender: (11, exposure.clone()),
					reporters: vec![],
				},
			],
			&[Perbill::from_percent(25)],
		);

		on_offence_now(
			&[
				OffenceDetails {
					offender: (42, exposure.clone()),
					reporters: vec![],
				},
			],
			&[Perbill::from_percent(25)],
		);

		on_offence_now(
			&[
				OffenceDetails {
					offender: (69, exposure.clone()),
					reporters: vec![],
				},
			],
			&[Perbill::from_percent(25)],
		);

		assert_eq!(<Staking as Store>::UnappliedSlashes::get(&1).len(), 5);

		// fails if list is not sorted
		assert_noop!(
			Staking::cancel_deferred_slash(Origin::ROOT, 1, vec![2, 0, 4]),
			Error::<Test>::NotSortedAndUnique
		);
		// fails if list is not unique
		assert_noop!(
			Staking::cancel_deferred_slash(Origin::ROOT, 1, vec![0, 2, 2]),
			Error::<Test>::NotSortedAndUnique
		);
		// fails if bad index
		assert_noop!(
			Staking::cancel_deferred_slash(Origin::ROOT, 1, vec![1, 2, 3, 4, 5]),
			Error::<Test>::InvalidSlashIndex
		);

		assert_ok!(Staking::cancel_deferred_slash(Origin::ROOT, 1, vec![0, 2, 4]));

		let slashes = <Staking as Store>::UnappliedSlashes::get(&1);
		assert_eq!(slashes.len(), 2);
		assert_eq!(slashes[0].validator, 21);
		assert_eq!(slashes[1].validator, 42);
	})
}

mod offchain_phragmen {
	use crate::*;
	use frame_support::{assert_noop, assert_ok};
	use sp_runtime::transaction_validity::TransactionSource;
	use mock::*;
	use parking_lot::RwLock;
	use sp_core::offchain::{
		testing::{PoolState, TestOffchainExt, TestTransactionPoolExt},
		OffchainExt, TransactionPoolExt,
	};
	use sp_io::TestExternalities;
	use sp_phragmen::StakedAssignment;
	use frame_support::traits::OffchainWorker;
	use std::sync::Arc;
	use substrate_test_utils::assert_eq_uvec;

	fn percent(x: u16) -> OffchainAccuracy {
		OffchainAccuracy::from_percent(x)
	}

	/// setup a new set of validators and nominator storage items independent of the parent mock
	/// file. This produces a edge graph that can be reduced.
	fn build_offchain_phragmen_test_ext() {
		for i in (10..=40).step_by(10) {
			// Note: we respect the convention of the mock (10, 11 pairs etc.) since these accounts
			// have corresponding keys in session which makes everything more ergonomic and
			// realistic.
			bond_validator(i + 1, i, 100);
		}

		let mut voter = 1;
		bond_nominator(voter, 1000 + voter, 100, vec![11]);
		voter = 2;
		bond_nominator(voter, 1000 + voter, 100, vec![11, 11]);
		voter = 3;
		bond_nominator(voter, 1000 + voter, 100, vec![21, 41]);
		voter = 4;
		bond_nominator(voter, 1000 + voter, 100, vec![21, 31, 41]);
		voter = 5;
		bond_nominator(voter, 1000 + voter, 100, vec![21, 31, 41]);
	}

	fn offchainify(ext: &mut TestExternalities) -> Arc<RwLock<PoolState>> {
		let (offchain, _state) = TestOffchainExt::new();
		let (pool, state) = TestTransactionPoolExt::new();

		ext.register_extension(OffchainExt::new(offchain));
		ext.register_extension(TransactionPoolExt::new(pool));

		state
	}

	#[test]
	fn is_current_session_final_works() {
		ExtBuilder::default()
			.session_per_era(3)
			.build()
			.execute_with(|| {
				mock::start_era(1);
				assert_eq!(Session::current_index(), 3);
				assert_eq!(Staking::current_era(), Some(1));
				assert_eq!(Staking::is_current_session_final(), false);

				start_session(4);
				assert_eq!(Session::current_index(), 4);
				assert_eq!(Staking::current_era(), Some(1));
				assert_eq!(Staking::is_current_session_final(), true);

				start_session(5);
				assert_eq!(Session::current_index(), 5);
				// era changed.
				assert_eq!(Staking::current_era(), Some(2));
				assert_eq!(Staking::is_current_session_final(), false);
			})
	}

	#[test]
	fn offchain_election_flag_is_triggered() {
		ExtBuilder::default()
			.session_per_era(5)
			.session_length(10)
			.election_lookahead(3)
			.build()
			.execute_with(|| {
				run_to_block(7);
				assert_session_era!(0, 0);

				run_to_block(10);
				assert_session_era!(1, 0);
				assert_eq!(Staking::era_election_status(), ElectionStatus::Closed);
				assert!(Staking::snapshot_nominators().is_none());
				assert!(Staking::snapshot_validators().is_none());

				run_to_block(36);
				assert_session_era!(3, 0);

				// fist era has session 0, which has 0 blocks length, so we have in total 40 blocks
				// in the era.
				run_to_block(37);
				assert_session_era!(3, 0);
				assert_eq!(Staking::era_election_status(), ElectionStatus::Open(37));
				assert!(Staking::snapshot_nominators().is_some());
				assert!(Staking::snapshot_validators().is_some());

				run_to_block(38);
				assert_eq!(Staking::era_election_status(), ElectionStatus::Open(37));

				run_to_block(39);
				assert_eq!(Staking::era_election_status(), ElectionStatus::Open(37));

				run_to_block(40);
				assert_session_era!(4, 0);
				assert_eq!(Staking::era_election_status(), ElectionStatus::Closed);
				assert!(Staking::snapshot_nominators().is_none());
				assert!(Staking::snapshot_validators().is_none());

				run_to_block(86);
				assert_session_era!(8, 1);
				assert_eq!(Staking::era_election_status(), ElectionStatus::Closed);
				assert!(Staking::snapshot_nominators().is_none());
				assert!(Staking::snapshot_validators().is_none());

				// second era onwards has 50 blocks per era.
				run_to_block(87);
				assert_eq!(Staking::era_election_status(), ElectionStatus::Open(87));
				assert!(Staking::snapshot_nominators().is_some());
				assert!(Staking::snapshot_validators().is_some());

				run_to_block(90);
				assert_session_era!(9, 1);
				assert_eq!(Staking::era_election_status(), ElectionStatus::Closed);
				assert!(Staking::snapshot_nominators().is_none());
				assert!(Staking::snapshot_validators().is_none());
			})
	}

	#[test]
	fn election_on_chain_fallback_works() {
		ExtBuilder::default().build().execute_with(|| {
			start_session(1);
			start_session(2);
			assert_eq!(Staking::era_election_status(), ElectionStatus::Closed);
			// some election must have happened by now.
			assert_eq!(
				System::events()
					.into_iter()
					.map(|r| r.event)
					.filter_map(|e| {
						if let MetaEvent::staking(inner) = e {
							Some(inner)
						} else {
							None
						}
					})
					.last()
					.unwrap(),
				RawEvent::StakingElection(ElectionCompute::OnChain),
			);
		})
	}

	#[test]
	#[ignore] // This takes a few mins
	fn offchain_wont_work_if_snapshot_fails() {
		ExtBuilder::default()
			.offchain_phragmen_ext()
			.election_lookahead(3)
			.build()
			.execute_with(|| {
				run_to_block(12);
				assert!(Staking::snapshot_validators().is_some());
				assert_eq!(Staking::era_election_status(), ElectionStatus::Open(12));

				// validate more than the limit
				let limit: NominatorIndex = ValidatorIndex::max_value() as NominatorIndex + 1;
				let ctrl = 1_000_000;
				for i in 0..limit {
					bond_validator((1000 + i).into(), (1000 + i + ctrl).into(), 100);
				}

				// window stays closed since no snapshot was taken.
				run_to_block(27);
				assert!(Staking::snapshot_validators().is_none());
				assert_eq!(Staking::era_election_status(), ElectionStatus::Closed);
			})
	}

	#[test]
	fn staking_is_locked_when_election_window_open() {
		ExtBuilder::default()
			.offchain_phragmen_ext()
			.election_lookahead(3)
			.build()
			.execute_with(|| {
				run_to_block(12);
				assert!(Staking::snapshot_validators().is_some());
				assert_eq!(Staking::era_election_status(), ElectionStatus::Open(12));

				let source = TransactionSource::External;
				let call = crate::Call::bond(999, 998, Default::default());
				let outer: mock::Call = call.into();

				let lock_staking: LockStakingStatus<Test> = Default::default();
				assert_eq!(
<<<<<<< HEAD
					lock_staking.validate(
						&10, source, &outer, Default::default(), Default::default(),
					),
=======
					lock_staking.validate(&10, &outer, &Default::default(), Default::default(),),
>>>>>>> b5e8592d
					TransactionValidity::Err(InvalidTransaction::Stale.into()),
				)
			})
	}

	#[test]
	fn signed_result_can_be_submitted() {
		// should check that we have a new validator set normally,
		// event says that it comes from offchain.
		ExtBuilder::default()
			.offchain_phragmen_ext()
			.build()
			.execute_with(|| {
				run_to_block(12);
				assert_eq!(Staking::era_election_status(), ElectionStatus::Open(12));
				assert!(Staking::snapshot_validators().is_some());

				let (compact, winners, score) = prepare_submission_with(true, |_| {});
				assert_ok!(Staking::submit_election_solution(
					Origin::signed(10),
					winners,
					compact,
					score,
					active_era(),
				));

				let queued_result = Staking::queued_elected().unwrap();
				assert_eq!(queued_result.compute, ElectionCompute::Signed);

				run_to_block(15);
				assert_eq!(Staking::era_election_status(), ElectionStatus::Closed);

				assert_eq!(
					System::events()
						.into_iter()
						.map(|r| r.event)
						.filter_map(|e| {
							if let MetaEvent::staking(inner) = e {
								Some(inner)
							} else {
								None
							}
						})
						.last()
						.unwrap(),
					RawEvent::StakingElection(ElectionCompute::Signed),
				);
			})
	}

	#[test]
	fn signed_result_can_be_submitted_later() {
		// same as `signed_result_can_be_submitted` but at a later block.
		ExtBuilder::default()
			.offchain_phragmen_ext()
			.build()
			.execute_with(|| {
				run_to_block(14);
				assert_eq!(Staking::era_election_status(), ElectionStatus::Open(12));

				let (compact, winners, score) = prepare_submission_with(true, |_| {});
				assert_ok!(Staking::submit_election_solution(
					Origin::signed(10),
					winners,
					compact,
					score,
					active_era(),
				));

				let queued_result = Staking::queued_elected().unwrap();
				assert_eq!(queued_result.compute, ElectionCompute::Signed);

				run_to_block(15);
				assert_eq!(Staking::era_election_status(), ElectionStatus::Closed);

				assert_eq!(
					System::events()
						.into_iter()
						.map(|r| r.event)
						.filter_map(|e| {
							if let MetaEvent::staking(inner) = e {
								Some(inner)
							} else {
								None
							}
						})
						.last()
						.unwrap(),
					RawEvent::StakingElection(ElectionCompute::Signed),
				);
			})
	}

	#[test]
	fn early_solution_submission_is_rejected() {
		// should check that we have a new validator set normally,
		// event says that it comes from offchain.
		ExtBuilder::default()
			.offchain_phragmen_ext()
			.build()
			.execute_with(|| {
				run_to_block(11);
				// submission is not yet allowed
				assert_eq!(Staking::era_election_status(), ElectionStatus::Closed);

				// create all the indices just to build the solution.
				Staking::create_stakers_snapshot();
				let (compact, winners, score) = prepare_submission_with(true, |_| {});
				Staking::kill_stakers_snapshot();

				assert_noop!(
					Staking::submit_election_solution(
						Origin::signed(10),
						winners,
						compact,
						score,
						active_era(),
					),
					Error::<Test>::PhragmenEarlySubmission,
				);
			})
	}

	#[test]
	fn weak_solution_is_rejected() {
		// A solution which is weaker than what we currently have on-chain is rejected.
		ExtBuilder::default()
			.offchain_phragmen_ext()
			.has_stakers(false)
			.validator_count(4)
			.build()
			.execute_with(|| {
				build_offchain_phragmen_test_ext();
				run_to_block(12);

				// a good solution
				let (compact, winners, score) = prepare_submission_with(true, |_| {});
				assert_ok!(Staking::submit_election_solution(
					Origin::signed(10),
					winners,
					compact,
					score,
					active_era(),
				));

				// a bad solution
				let (compact, winners, score) = horrible_phragmen_with_post_processing(false);
				assert_noop!(
					Staking::submit_election_solution(
						Origin::signed(10),
						winners,
						compact,
						score,
						active_era(),
					),
					Error::<Test>::PhragmenWeakSubmission,
				);
			})
	}

	#[test]
	fn better_solution_is_accepted() {
		// A solution which is better than what we currently have on-chain is accepted.
		ExtBuilder::default()
			.offchain_phragmen_ext()
			.validator_count(4)
			.has_stakers(false)
			.build()
			.execute_with(|| {
				build_offchain_phragmen_test_ext();
				run_to_block(12);

				// a meeeeh solution
				let (compact, winners, score) = horrible_phragmen_with_post_processing(false);
				assert_ok!(Staking::submit_election_solution(
					Origin::signed(10),
					winners,
					compact,
					score,
					active_era(),
				));

				// a better solution
				let (compact, winners, score) = prepare_submission_with(true, |_| {});
				assert_ok!(Staking::submit_election_solution(
					Origin::signed(10),
					winners,
					compact,
					score,
					active_era(),
				));
			})
	}

	#[test]
	fn offchain_worker_runs_when_window_open() {
		// at the end of the first finalized block with ElectionStatus::open(_), it should execute.
		let mut ext = ExtBuilder::default()
			.offchain_phragmen_ext()
			.validator_count(2)
			.build();
		let state = offchainify(&mut ext);
		ext.execute_with(|| {
			run_to_block(12);

			// local key 11 is in the elected set.
			assert_eq_uvec!(Session::validators(), vec![11, 21]);
			assert_eq!(state.read().transactions.len(), 0);
			Staking::offchain_worker(12);
			assert_eq!(state.read().transactions.len(), 1);

			let encoded = state.read().transactions[0].clone();
			let extrinsic: Extrinsic = Decode::decode(&mut &*encoded).unwrap();

			let call = extrinsic.call;
			let inner = match call {
				mock::Call::Staking(inner) => inner,
			};

			assert_eq!(
				<Staking as sp_runtime::traits::ValidateUnsigned>::validate_unsigned(
					TransactionSource::Local,
					&inner,
				),
				TransactionValidity::Ok(ValidTransaction {
					priority: (1 << 20) + 1125, // the proposed slot stake.
					requires: vec![],
					provides: vec![("StakingOffchain", active_era()).encode()],
					longevity: 3,
					propagate: false,
				})
			)
		})
	}

	#[test]
	fn mediocre_submission_from_authority_is_early_rejected() {
		let mut ext = ExtBuilder::default()
			.offchain_phragmen_ext()
			.validator_count(4)
			.build();
		let state = offchainify(&mut ext);
		ext.execute_with(|| {
			run_to_block(12);
			// put a good solution on-chain
			let (compact, winners, score) = prepare_submission_with(true, |_| {});
			assert_ok!(Staking::submit_election_solution(
				Origin::signed(10),
				winners,
				compact,
				score,
				active_era(),
			),);

			// now run the offchain worker in the same chain state.
			Staking::offchain_worker(12);
			assert_eq!(state.read().transactions.len(), 1);

			let encoded = state.read().transactions[0].clone();
			let extrinsic: Extrinsic = Decode::decode(&mut &*encoded).unwrap();

			let call = extrinsic.call;
			let inner = match call {
				mock::Call::Staking(inner) => inner,
			};

			// pass this call to ValidateUnsigned
			assert_eq!(
				<Staking as sp_runtime::traits::ValidateUnsigned>::validate_unsigned(
					TransactionSource::Local,
					&inner,
				),
				TransactionValidity::Err(
					InvalidTransaction::Custom(<Error<Test>>::PhragmenWeakSubmission.as_u8()).into(),
				),
			)
		})
	}

	#[test]
	fn invalid_phragmen_result_correct_number_of_winners() {
		ExtBuilder::default()
			.offchain_phragmen_ext()
			.validator_count(4)
			.has_stakers(false)
			.build()
			.execute_with(|| {
				build_offchain_phragmen_test_ext();
				run_to_block(12);

				ValidatorCount::put(3);
				let (compact, winners, score) = prepare_submission_with(true, |_| {});
				ValidatorCount::put(4);

				assert_eq!(winners.len(), 3);

				assert_noop!(
					Staking::submit_election_solution(
						Origin::signed(10),
						winners,
						compact,
						score,
						active_era(),
					),
					Error::<Test>::PhragmenBogusWinnerCount,
				);
			})
	}

	#[test]
	fn invalid_phragmen_result_correct_number_of_winners_1() {
		// if we have too little validators, then the number of candidates is the bound.
		ExtBuilder::default()
			.offchain_phragmen_ext()
			.validator_count(8) // we simply cannot elect 8
			.has_stakers(false)
			.build()
			.execute_with(|| {
				build_offchain_phragmen_test_ext();
				run_to_block(12);

				ValidatorCount::put(3);
				let (compact, winners, score) = prepare_submission_with(true, |_| {});
				ValidatorCount::put(4);

				assert_eq!(winners.len(), 3);

				assert_noop!(
					Staking::submit_election_solution(
						Origin::signed(10),
						winners,
						compact,
						score,
						active_era(),
					),
					Error::<Test>::PhragmenBogusWinnerCount,
				);
			})
	}

	#[test]
	fn invalid_phragmen_result_correct_number_of_winners_2() {
		// if we have too little validators, then the number of candidates is the bound.
		ExtBuilder::default()
			.offchain_phragmen_ext()
			.validator_count(8) // we simply cannot elect 8
			.has_stakers(false)
			.build()
			.execute_with(|| {
				build_offchain_phragmen_test_ext();
				run_to_block(12);

				let (compact, winners, score) = prepare_submission_with(true, |_| {});

				assert_eq!(winners.len(), 4);

				// all good. We chose 4 and it works.
				assert_ok!(Staking::submit_election_solution(
					Origin::signed(10),
					winners,
					compact,
					score,
					active_era(),
				),);
			})
	}

	#[test]
	fn invalid_phragmen_result_out_of_bound_nominator_index() {
		// A nominator index which is simply invalid
		ExtBuilder::default()
			.offchain_phragmen_ext()
			.validator_count(4)
			.has_stakers(false)
			.build()
			.execute_with(|| {
				build_offchain_phragmen_test_ext();
				run_to_block(12);

				assert_eq!(Staking::snapshot_nominators().unwrap().len(), 5 + 4);
				assert_eq!(Staking::snapshot_validators().unwrap().len(), 4);
				let (mut compact, winners, score) = prepare_submission_with(true, |_| {});

				// index 9 doesn't exist.
				compact.votes1.push((9, 2));

				// The error type sadly cannot be more specific now.
				assert_noop!(
					Staking::submit_election_solution(
						Origin::signed(10),
						winners,
						compact,
						score,
						active_era(),
					),
					Error::<Test>::PhragmenBogusCompact,
				);
			})
	}

	#[test]
	fn invalid_phragmen_result_out_of_bound_validator_index() {
		// A validator index which is out of bound
		ExtBuilder::default()
			.offchain_phragmen_ext()
			.validator_count(4)
			.has_stakers(false)
			.build()
			.execute_with(|| {
				build_offchain_phragmen_test_ext();
				run_to_block(12);

				assert_eq!(Staking::snapshot_nominators().unwrap().len(), 5 + 4);
				assert_eq!(Staking::snapshot_validators().unwrap().len(), 4);
				let (mut compact, winners, score) = prepare_submission_with(true, |_| {});

				// index 4 doesn't exist.
				compact.votes1.push((3, 4));

				// The error type sadly cannot be more specific now.
				assert_noop!(
					Staking::submit_election_solution(
						Origin::signed(10),
						winners,
						compact,
						score,
						active_era(),
					),
					Error::<Test>::PhragmenBogusCompact,
				);
			})
	}

	#[test]
	fn invalid_phragmen_result_out_of_bound_winner_index() {
		// A winner index which is simply invalid
		ExtBuilder::default()
			.offchain_phragmen_ext()
			.validator_count(4)
			.has_stakers(false)
			.build()
			.execute_with(|| {
				build_offchain_phragmen_test_ext();
				run_to_block(12);

				assert_eq!(Staking::snapshot_nominators().unwrap().len(), 5 + 4);
				assert_eq!(Staking::snapshot_validators().unwrap().len(), 4);
				let (compact, _, score) = prepare_submission_with(true, |_| {});

				// index 4 doesn't exist.
				let winners = vec![0, 1, 2, 4];

				assert_noop!(
					Staking::submit_election_solution(
						Origin::signed(10),
						winners,
						compact,
						score,
						active_era(),
					),
					Error::<Test>::PhragmenBogusWinner,
				);
			})
	}

	#[test]
	fn invalid_phragmen_result_non_winner_validator_index() {
		// An edge that points to a correct validator index who is NOT a winner. This is very
		// similar to the test that raises `PhragmenBogusNomination`.
		ExtBuilder::default()
			.offchain_phragmen_ext()
			.validator_count(2) // we select only 2.
			.has_stakers(false)
			.build()
			.execute_with(|| {
				build_offchain_phragmen_test_ext();
				run_to_block(12);

				assert_eq!(Staking::snapshot_nominators().unwrap().len(), 5 + 4);
				assert_eq!(Staking::snapshot_validators().unwrap().len(), 4);
				let (compact, winners, score) = prepare_submission_with(true, |a| {
					a.iter_mut()
						.find(|x| x.who == 5)
						// all 3 cannot be among the winners. Although, all of them are validator
						// candidates.
						.map(|x| x.distribution = vec![(21, 50), (41, 30), (31, 20)]);
				});

				assert_noop!(
					Staking::submit_election_solution(
						Origin::signed(10),
						winners,
						compact,
						score,
						active_era(),
					),
					Error::<Test>::PhragmenBogusEdge,
				);
			})
	}

	#[test]
	fn invalid_phragmen_result_wrong_self_vote() {
		// A self vote for someone else.
		ExtBuilder::default()
			.offchain_phragmen_ext()
			.validator_count(4)
			.has_stakers(false)
			.build()
			.execute_with(|| {
				build_offchain_phragmen_test_ext();
				run_to_block(12);

				let (compact, winners, score) = prepare_submission_with(true, |a| {
					// mutate a self vote to target someone else. That someone else is still among the
					// winners
					a.iter_mut().find(|x| x.who == 11).map(|x| {
						x.distribution
							.iter_mut()
							.find(|y| y.0 == 11)
							.map(|y| y.0 = 21)
					});
				});

				assert_noop!(
					Staking::submit_election_solution(
						Origin::signed(10),
						winners,
						compact,
						score,
						active_era(),
					),
					Error::<Test>::PhragmenBogusSelfVote,
				);
			})
	}

	#[test]
	fn invalid_phragmen_result_wrong_self_vote_2() {
		// A self validator voting for someone else next to self vote.
		ExtBuilder::default()
			.offchain_phragmen_ext()
			.validator_count(4)
			.has_stakers(false)
			.build()
			.execute_with(|| {
				build_offchain_phragmen_test_ext();
				run_to_block(12);

				let (compact, winners, score) = prepare_submission_with(true, |a| {
					// Remove the self vote.
					a.retain(|x| x.who != 11);
					// add is as a new double vote
					a.push(StakedAssignment {
						who: 11,
						distribution: vec![(11, 50), (21, 50)],
					});
				});

				// This raises score issue.
				assert_noop!(
					Staking::submit_election_solution(
						Origin::signed(10),
						winners,
						compact,
						score,
						active_era(),
					),
					Error::<Test>::PhragmenBogusSelfVote,
				);
			})
	}

	#[test]
	fn invalid_phragmen_result_over_stake() {
		// Someone's edge ratios sums to more than 100%.
		ExtBuilder::default()
			.offchain_phragmen_ext()
			.validator_count(4)
			.has_stakers(false)
			.build()
			.execute_with(|| {
				build_offchain_phragmen_test_ext();
				run_to_block(12);

				// Note: we don't reduce here to be able to tweak votes3. votes3 will vanish if you
				// reduce.
				let (mut compact, winners, score) = prepare_submission_with(false, |_| {});

				if let Some(c) = compact.votes3.iter_mut().find(|x| x.0 == 0) {
					// by default it should have been (0, [(2, 33%), (1, 33%)], 0)
					// now the sum is above 100%
					c.1 = [(2, percent(66)), (1, percent(66))];
				}

				assert_noop!(
					Staking::submit_election_solution(
						Origin::signed(10),
						winners,
						compact,
						score,
						active_era(),
					),
					Error::<Test>::PhragmenBogusCompact,
				);
			})
	}

	#[test]
	fn invalid_phragmen_result_under_stake() {
		// at the time of this writing, we cannot under stake someone. The compact assignment works
		// in a way that some of the stakes are presented by the submitter, and the last one is read
		// from chain by subtracting the rest from total. Hence, the sum is always correct.
		// This test is only here as a demonstration.
	}

	#[test]
	fn invalid_phragmen_result_invalid_target_stealing() {
		// A valid voter who voted for someone who is a candidate, and is a correct winner, but is
		// actually NOT nominated by this nominator.
		ExtBuilder::default()
			.offchain_phragmen_ext()
			.validator_count(4)
			.has_stakers(false)
			.build()
			.execute_with(|| {
				build_offchain_phragmen_test_ext();
				run_to_block(12);

				let (compact, winners, score) = prepare_submission_with(false, |a| {
					// 3 only voted for 20 and 40. We add a fake vote to 30. The stake sum is still
					// correctly 100.
					a.iter_mut()
						.find(|x| x.who == 3)
						.map(|x| x.distribution = vec![(21, 50), (41, 30), (31, 20)]);
				});

				assert_noop!(
					Staking::submit_election_solution(
						Origin::signed(10),
						winners,
						compact,
						score,
						active_era(),
					),
					Error::<Test>::PhragmenBogusNomination,
				);
			})
	}

	#[test]
	fn nomination_slash_filter_is_checked() {
		// If a nominator has voted for someone who has been recently slashed, that particular
		// nomination should be disabled for the upcoming election. A solution must respect this
		// rule.
		ExtBuilder::default()
			.offchain_phragmen_ext()
			.validator_count(4)
			.has_stakers(false)
			.build()
			.execute_with(|| {
				build_offchain_phragmen_test_ext();

				// finalize the round with fallback. This is needed since all nominator submission
				// are in era zero and we want this one to pass with no problems.
				run_to_block(15);

				// go to the next session to trigger mock::start_era and bump the active era
				run_to_block(20);

				// slash 10. This must happen outside of the election window.
				let offender_expo = Staking::eras_stakers(active_era(), 11);
				on_offence_now(
					&[OffenceDetails {
						offender: (11, offender_expo.clone()),
						reporters: vec![],
					}],
					&[Perbill::from_percent(50)],
				);

				// validate 10 again for the next round. But this guy will not have the votes that
				// it should have had from 1 and 2.
				assert_ok!(Staking::validate(
					Origin::signed(10),
					Default::default()
				));

				// open the election window and create snapshots.
				run_to_block(32);

				// a solution that has been prepared after the slash.
				let (compact, winners, score) = prepare_submission_with(false, |a| {
					// no one is allowed to vote for 10, except for itself.
					a.into_iter()
						.filter(|s| s.who != 11)
						.for_each(|s|
							assert!(s.distribution.iter().find(|(t, _)| *t == 11).is_none())
						);
				});

				// can be submitted.
				assert_ok!(Staking::submit_election_solution(
					Origin::signed(10),
					winners,
					compact,
					score,
					active_era(),
				));

				// a wrong solution.
				let (compact, winners, score) = prepare_submission_with(false, |a| {
					// add back the vote that has been filtered out.
					a.push(StakedAssignment {
						who: 1,
						distribution: vec![(11, 100)]
					});
				});

				// is rejected.
				assert_noop!(
					Staking::submit_election_solution(
						Origin::signed(10),
						winners,
						compact,
						score,
						active_era(),
					),
					Error::<Test>::PhragmenSlashedNomination,
				);
			})
	}

	#[test]
	fn invalid_phragmen_result_wrong_score() {
		// A valid voter who's total distributed stake is more than what they bond
		ExtBuilder::default()
			.offchain_phragmen_ext()
			.validator_count(4)
			.has_stakers(false)
			.build()
			.execute_with(|| {
				build_offchain_phragmen_test_ext();
				run_to_block(12);

				let (compact, winners, mut score) = prepare_submission_with(true, |_| {});
				score[0] += 1;

				assert_noop!(
					Staking::submit_election_solution(
						Origin::signed(10),
						winners,
						compact,
						score,
						active_era(),
					),
					Error::<Test>::PhragmenBogusScore,
				);
			})
	}

	#[test]
	fn offchain_storage_is_set() {
		let mut ext = ExtBuilder::default()
			.offchain_phragmen_ext()
			.validator_count(4)
			.build();
		let state = offchainify(&mut ext);

		ext.execute_with(|| {
			use offchain_election::OFFCHAIN_HEAD_DB;
			use sp_runtime::offchain::storage::StorageValueRef;

			run_to_block(12);

			Staking::offchain_worker(12);
			// it works
			assert_eq!(state.read().transactions.len(), 1);

			// and it is set
			let storage = StorageValueRef::persistent(&OFFCHAIN_HEAD_DB);
			assert_eq!(storage.get::<BlockNumber>().unwrap().unwrap(), 12);
		})
	}

	#[test]
	fn offchain_storage_prevents_duplicate() {
		let mut ext = ExtBuilder::default()
			.offchain_phragmen_ext()
			.validator_count(4)
			.build();
		let _ = offchainify(&mut ext);

		ext.execute_with(|| {
			use offchain_election::OFFCHAIN_HEAD_DB;
			use sp_runtime::offchain::storage::StorageValueRef;
			let storage = StorageValueRef::persistent(&OFFCHAIN_HEAD_DB);

			run_to_block(12);

			// first run -- ok
			assert_eq!(
				offchain_election::set_check_offchain_execution_status::<Test>(12),
				Ok(()),
			);
			assert_eq!(storage.get::<BlockNumber>().unwrap().unwrap(), 12);

			// re-execute after the next. not allowed.
			assert_eq!(
				offchain_election::set_check_offchain_execution_status::<Test>(13),
				Err("recently executed."),
			);

			// a fork like situation -- re-execute 10, 11, 12. But it won't go through.
			assert_eq!(
				offchain_election::set_check_offchain_execution_status::<Test>(10),
				Err("fork."),
			);
			assert_eq!(
				offchain_election::set_check_offchain_execution_status::<Test>(11),
				Err("fork."),
			);
			assert_eq!(
				offchain_election::set_check_offchain_execution_status::<Test>(12),
				Err("recently executed."),
			);
		})
	}

	#[test]
	#[should_panic]
	fn offence_is_blocked_when_window_open() {
		ExtBuilder::default()
			.offchain_phragmen_ext()
			.validator_count(4)
			.has_stakers(false)
			.build()
			.execute_with(|| {
				run_to_block(12);
				assert_eq!(Staking::era_election_status(), ElectionStatus::Open(12));

				let offender_expo = Staking::eras_stakers(active_era(), 10);

				// panic from the impl in mock
				on_offence_now(
					&[OffenceDetails {
						offender: (10, offender_expo.clone()),
						reporters: vec![],
					}],
					&[Perbill::from_percent(10)],
				);
			})
	}
}

#[test]
fn slash_kicks_validators_not_nominators_and_disables_nominator_for_kicked_validator() {
	ExtBuilder::default().build().execute_with(|| {
		mock::start_era(1);
		assert_eq_uvec!(Session::validators(), vec![11, 21]);

		// pre-slash balance
		assert_eq!(Balances::free_balance(11), 1000);
		assert_eq!(Balances::free_balance(101), 2000);

		// 11 and 21 both have the support of 100
		let exposure_11 = Staking::eras_stakers(active_era(), &11);
		let exposure_21 = Staking::eras_stakers(active_era(), &21);

		assert_eq!(exposure_11.total, 1000 + 125);
		assert_eq!(exposure_21.total, 1000 + 375);

		on_offence_now(
			&[OffenceDetails {
				offender: (11, exposure_11.clone()),
				reporters: vec![],
			}],
			&[Perbill::from_percent(10)],
		);

		// post-slash balance
		let nominator_slash_amount_11 = 125 / 10;
		assert_eq!(Balances::free_balance(11), 900);
		assert_eq!(
			Balances::free_balance(101),
			2000 - nominator_slash_amount_11
		);

		// This is the best way to check that the validator was chilled; `get` will
		// return default value.
		for (stash, _) in <Staking as Store>::Validators::iter() {
			assert!(stash != 11);
		}

		let nominations = <Staking as Store>::Nominators::get(&101).unwrap();

		// and make sure that the vote will be ignored even if the validator
		// re-registers.
		let last_slash = <Staking as Store>::SlashingSpans::get(&11)
			.unwrap()
			.last_nonzero_slash();
		assert!(nominations.submitted_in < last_slash);

		// actually re-bond the slashed validator
		assert_ok!(Staking::validate(Origin::signed(10), Default::default()));

		mock::start_era(2);
		let exposure_11 = Staking::eras_stakers(active_era(), &11);
		let exposure_21 = Staking::eras_stakers(active_era(), &21);

		// 10 is re-elected, but without the support of 100
		assert_eq!(exposure_11.total, 900);

		// 20 is re-elected, with the (almost) entire support of 100
		assert_eq!(exposure_21.total, 1000 + 500 - nominator_slash_amount_11);
	});
}

#[test]
fn claim_reward_at_the_last_era_and_no_double_claim_and_invalid_claim() {
	// should check that:
	// * rewards get paid until history_depth for both validators and nominators
	// * an invalid era to claim doesn't update last_reward
	// * double claim of one era fails
	ExtBuilder::default().nominate(true).build().execute_with(|| {
		let init_balance_10 = Balances::total_balance(&10);
		let init_balance_100 = Balances::total_balance(&100);

		let part_for_10 = Perbill::from_rational_approximation::<u32>(1000, 1125);
		let part_for_100 = Perbill::from_rational_approximation::<u32>(125, 1125);

		// Check state
		Payee::<Test>::insert(11, RewardDestination::Controller);
		Payee::<Test>::insert(101, RewardDestination::Controller);

		<Module<Test>>::reward_by_ids(vec![(11, 1)]);
		// Compute total payout now for whole duration as other parameter won't change
		let total_payout_0 = current_total_payout_for_duration(3000);
		assert!(total_payout_0 > 10); // Test is meaningful if reward something

		mock::start_era(1);

		<Module<Test>>::reward_by_ids(vec![(11, 1)]);
		// Change total issuance in order to modify total payout
		let _ = Balances::deposit_creating(&999, 1_000_000_000);
		// Compute total payout now for whole duration as other parameter won't change
		let total_payout_1 = current_total_payout_for_duration(3000);
		assert!(total_payout_1 > 10); // Test is meaningful if reward something
		assert!(total_payout_1 != total_payout_0);

		mock::start_era(2);

		<Module<Test>>::reward_by_ids(vec![(11, 1)]);
		// Change total issuance in order to modify total payout
		let _ = Balances::deposit_creating(&999, 1_000_000_000);
		// Compute total payout now for whole duration as other parameter won't change
		let total_payout_2 = current_total_payout_for_duration(3000);
		assert!(total_payout_2 > 10); // Test is meaningful if reward something
		assert!(total_payout_2 != total_payout_0);
		assert!(total_payout_2 != total_payout_1);

		mock::start_era(Staking::history_depth() + 1);

		let active_era = Staking::active_era().unwrap().index;

		// This is the latest planned era in staking, not the active era
		let current_era = Staking::current_era().unwrap();

		// Last kept is 1:
		assert!(current_era - Staking::history_depth() == 1);
		assert_noop!(
			Staking::payout_stakers(Origin::signed(1337), 11, 0),
			// Fail: Era out of history
			Error::<Test>::InvalidEraToReward
		);
		assert_ok!(Staking::payout_stakers(Origin::signed(1337), 11, 1));
		assert_ok!(Staking::payout_stakers(Origin::signed(1337), 11, 2));
		assert_noop!(
			Staking::payout_stakers(Origin::signed(1337), 11, 2),
			// Fail: Double claim
			Error::<Test>::AlreadyClaimed
		);
		assert_noop!(
			Staking::payout_stakers(Origin::signed(1337), 11, active_era),
			// Fail: Era not finished yet
			Error::<Test>::InvalidEraToReward
		);

		// Era 0 can't be rewarded anymore and current era can't be rewarded yet
		// only era 1 and 2 can be rewarded.

		assert_eq!(
			Balances::total_balance(&10),
			init_balance_10 + part_for_10 * (total_payout_1 + total_payout_2),
		);
		assert_eq!(
			Balances::total_balance(&100),
			init_balance_100 + part_for_100 * (total_payout_1 + total_payout_2),
		);
	});
}

#[test]
fn zero_slash_keeps_nominators() {
	ExtBuilder::default().build().execute_with(|| {
		mock::start_era(1);

		assert_eq!(Balances::free_balance(11), 1000);

		let exposure = Staking::eras_stakers(active_era(), 11);
		assert_eq!(Balances::free_balance(101), 2000);

		on_offence_now(
			&[
				OffenceDetails {
					offender: (11, exposure.clone()),
					reporters: vec![],
				},
			],
			&[Perbill::from_percent(0)],
		);

		assert_eq!(Balances::free_balance(11), 1000);
		assert_eq!(Balances::free_balance(101), 2000);

		// This is the best way to check that the validator was chilled; `get` will
		// return default value.
		for (stash, _) in <Staking as Store>::Validators::iter() {
			assert!(stash != 11);
		}

		let nominations = <Staking as Store>::Nominators::get(&101).unwrap();

		// and make sure that the vote will not be ignored, because the slash was
		// zero.
		let last_slash = <Staking as Store>::SlashingSpans::get(&11).unwrap().last_nonzero_slash();
		assert!(nominations.submitted_in >= last_slash);
	});
}

#[test]
fn six_session_delay() {
	ExtBuilder::default().build().execute_with(|| {
		use pallet_session::SessionManager;

		let val_set = Session::validators();
		let init_session = Session::current_index();
		let init_active_era = Staking::active_era().unwrap().index;
		// pallet-session is delaying session by one, thus the next session to plan is +2.
		assert_eq!(<Staking as SessionManager<_>>::new_session(init_session + 2), None);
		assert_eq!(<Staking as SessionManager<_>>::new_session(init_session + 3), Some(val_set.clone()));
		assert_eq!(<Staking as SessionManager<_>>::new_session(init_session + 4), None);
		assert_eq!(<Staking as SessionManager<_>>::new_session(init_session + 5), None);
		assert_eq!(<Staking as SessionManager<_>>::new_session(init_session + 6), Some(val_set.clone()));

		<Staking as SessionManager<_>>::end_session(init_session);
		<Staking as SessionManager<_>>::start_session(init_session + 1);
		assert_eq!(Staking::active_era().unwrap().index, init_active_era);
		<Staking as SessionManager<_>>::end_session(init_session + 1);
		<Staking as SessionManager<_>>::start_session(init_session + 2);
		assert_eq!(Staking::active_era().unwrap().index, init_active_era);

		// Reward current era
		Staking::reward_by_ids(vec![(11, 1)]);

		// New active era is triggered here.
		<Staking as SessionManager<_>>::end_session(init_session + 2);
		<Staking as SessionManager<_>>::start_session(init_session + 3);
		assert_eq!(Staking::active_era().unwrap().index, init_active_era + 1);
		<Staking as SessionManager<_>>::end_session(init_session + 3);
		<Staking as SessionManager<_>>::start_session(init_session + 4);
		assert_eq!(Staking::active_era().unwrap().index, init_active_era + 1);
		<Staking as SessionManager<_>>::end_session(init_session + 4);
		<Staking as SessionManager<_>>::start_session(init_session + 5);
		assert_eq!(Staking::active_era().unwrap().index, init_active_era + 1);

		// Reward current era
		Staking::reward_by_ids(vec![(21, 2)]);

		// New active era is triggered here.
		<Staking as SessionManager<_>>::end_session(init_session + 5);
		<Staking as SessionManager<_>>::start_session(init_session + 6);
		assert_eq!(Staking::active_era().unwrap().index, init_active_era + 2);

		// That reward are correct
		assert_eq!(Staking::eras_reward_points(init_active_era).total, 1);
		assert_eq!(Staking::eras_reward_points(init_active_era + 1).total, 2);
	});
}

#[test]
fn test_max_nominator_rewarded_per_validator_and_cant_steal_someone_else_reward() {
	// Test:
	// * If nominator nomination is below the $MaxNominatorRewardedPerValidator other nominator
	//   then the nominator can't claim its reward
	// * A nominator can't claim another nominator reward
	ExtBuilder::default().build().execute_with(|| {
		for i in 0..=<Test as Trait>::MaxNominatorRewardedPerValidator::get() {
			let stash = 10_000 + i as u64;
			let controller = 20_000 + i as u64;
			let balance = 10_000 + i as u64;
			Balances::make_free_balance_be(&stash, balance);
			assert_ok!(
				Staking::bond(
					Origin::signed(stash),
					controller,
					balance,
					RewardDestination::Stash
				)
			);
			assert_ok!(Staking::nominate(Origin::signed(controller), vec![11]));
		}
		mock::start_era(1);

		<Module<Test>>::reward_by_ids(vec![(11, 1)]);
		// Compute total payout now for whole duration as other parameter won't change
		let total_payout_0 = current_total_payout_for_duration(3 * 1000);
		assert!(total_payout_0 > 100); // Test is meaningful if reward something

		mock::start_era(2);
		mock::make_all_reward_payment(1);

		// Assert only nominators from 1 to Max are rewarded
		for i in 0..=<Test as Trait>::MaxNominatorRewardedPerValidator::get() {
			let stash = 10_000 + i as u64;
			let balance = 10_000 + i as u64;
			if stash == 10_000 {
				assert!(Balances::free_balance(&stash) == balance);
			} else {
				assert!(Balances::free_balance(&stash) > balance);
			}
		}
	});
}

#[test]
fn set_history_depth_works() {
	ExtBuilder::default().build().execute_with(|| {
		mock::start_era(10);
		Staking::set_history_depth(Origin::ROOT, 20).unwrap();
		assert!(<Staking as Store>::ErasTotalStake::contains_key(10 - 4));
		assert!(<Staking as Store>::ErasTotalStake::contains_key(10 - 5));
		Staking::set_history_depth(Origin::ROOT, 4).unwrap();
		assert!(<Staking as Store>::ErasTotalStake::contains_key(10 - 4));
		assert!(!<Staking as Store>::ErasTotalStake::contains_key(10 - 5));
		Staking::set_history_depth(Origin::ROOT, 3).unwrap();
		assert!(!<Staking as Store>::ErasTotalStake::contains_key(10 - 4));
		assert!(!<Staking as Store>::ErasTotalStake::contains_key(10 - 5));
		Staking::set_history_depth(Origin::ROOT, 8).unwrap();
		assert!(!<Staking as Store>::ErasTotalStake::contains_key(10 - 4));
		assert!(!<Staking as Store>::ErasTotalStake::contains_key(10 - 5));
	});
}

#[test]
fn test_payout_stakers() {
	// Here we will test validator can set `max_nominators_payout` and it works.
	// We also test that `payout_extra_nominators` works.
	ExtBuilder::default().has_stakers(false).build().execute_with(|| {
		let balance = 1000;
		// Create three validators:
		bond_validator(11, 10, balance); // Default(64)

		// Create nominators, targeting stash of validators
		for i in 0..100 {
			bond_nominator(1000 + i, 100 + i, balance + i, vec![11]);
		}

		mock::start_era(1);
		Staking::reward_by_ids(vec![(11, 1)]);
		// Compute total payout now for whole duration as other parameter won't change
		let total_payout_0 = current_total_payout_for_duration(3 * 1000);
		assert!(total_payout_0 > 100); // Test is meaningful if reward something
		mock::start_era(2);
		assert_ok!(Staking::payout_stakers(Origin::signed(1337), 11, 1));

		// Top 64 nominators of validator 11 automatically paid out, including the validator
		// Validator payout goes to controller.
		assert!(Balances::free_balance(&10) > balance);
		for i in 36..100 {
			assert!(Balances::free_balance(&(100 + i)) > balance + i);
		}
		// The bottom 36 do not
		for i in 0..36 {
			assert_eq!(Balances::free_balance(&(100 + i)), balance + i);
		}

		// We track rewards in `claimed_rewards` vec
		assert_eq!(
			Staking::ledger(&10),
			Some(StakingLedger { stash: 11, total: 1000, active: 1000, unlocking: vec![], claimed_rewards: vec![1] })
		);

		for i in 3..16 {
			Staking::reward_by_ids(vec![(11, 1)]);
			// Compute total payout now for whole duration as other parameter won't change
			let total_payout_0 = current_total_payout_for_duration(3 * 1000);
			assert!(total_payout_0 > 100); // Test is meaningful if reward something
			mock::start_era(i);
			assert_ok!(Staking::payout_stakers(Origin::signed(1337), 11, i - 1));
		}

		// We track rewards in `claimed_rewards` vec
		assert_eq!(
			Staking::ledger(&10),
			Some(StakingLedger { stash: 11, total: 1000, active: 1000, unlocking: vec![], claimed_rewards: (1..=14).collect() })
		);

		for i in 16..100 {
			Staking::reward_by_ids(vec![(11, 1)]);
			// Compute total payout now for whole duration as other parameter won't change
			let total_payout_0 = current_total_payout_for_duration(3 * 1000);
			assert!(total_payout_0 > 100); // Test is meaningful if reward something
			mock::start_era(i);
		}

		// We clean it up as history passes
		assert_ok!(Staking::payout_stakers(Origin::signed(1337), 11, 15));
		assert_ok!(Staking::payout_stakers(Origin::signed(1337), 11, 98));
		assert_eq!(
			Staking::ledger(&10),
			Some(StakingLedger { stash: 11, total: 1000, active: 1000, unlocking: vec![], claimed_rewards: vec![15, 98] })
		);

		// Out of order claims works.
		assert_ok!(Staking::payout_stakers(Origin::signed(1337), 11, 69));
		assert_ok!(Staking::payout_stakers(Origin::signed(1337), 11, 23));
		assert_ok!(Staking::payout_stakers(Origin::signed(1337), 11, 42));
		assert_eq!(
			Staking::ledger(&10),
			Some(StakingLedger { stash: 11, total: 1000, active: 1000, unlocking: vec![], claimed_rewards: vec![15, 23, 42, 69, 98] })
		);
	});
}

#[test]
fn payout_stakers_handles_basic_errors() {
	// Here we will test payouts handle all errors.
	ExtBuilder::default().has_stakers(false).build().execute_with(|| {
		// Same setup as the test above
		let balance = 1000;
		bond_validator(11, 10, balance); // Default(64)

		// Create nominators, targeting stash
		for i in 0..100 {
			bond_nominator(1000 + i, 100 + i, balance + i, vec![11]);
		}

		mock::start_era(1);
		Staking::reward_by_ids(vec![(11, 1)]);
		// Compute total payout now for whole duration as other parameter won't change
		let total_payout_0 = current_total_payout_for_duration(3 * 1000);
		assert!(total_payout_0 > 100); // Test is meaningful if reward something
		mock::start_era(2);

		// Wrong Era, too big
		assert_noop!(Staking::payout_stakers(Origin::signed(1337), 11, 2), Error::<Test>::InvalidEraToReward);
		// Wrong Staker
		assert_noop!(Staking::payout_stakers(Origin::signed(1337), 10, 1), Error::<Test>::NotStash);

		for i in 3..100 {
			Staking::reward_by_ids(vec![(11, 1)]);
			// Compute total payout now for whole duration as other parameter won't change
			let total_payout_0 = current_total_payout_for_duration(3 * 1000);
			assert!(total_payout_0 > 100); // Test is meaningful if reward something
			mock::start_era(i);
		}
		// We are at era 99, with history depth of 84
		// We should be able to payout era 15 through 98 (84 total eras), but not 14 or 99.
		assert_noop!(Staking::payout_stakers(Origin::signed(1337), 11, 14), Error::<Test>::InvalidEraToReward);
		assert_noop!(Staking::payout_stakers(Origin::signed(1337), 11, 99), Error::<Test>::InvalidEraToReward);
		assert_ok!(Staking::payout_stakers(Origin::signed(1337), 11, 15));
		assert_ok!(Staking::payout_stakers(Origin::signed(1337), 11, 98));

		// Can't claim again
		assert_noop!(Staking::payout_stakers(Origin::signed(1337), 11, 15), Error::<Test>::AlreadyClaimed);
		assert_noop!(Staking::payout_stakers(Origin::signed(1337), 11, 98), Error::<Test>::AlreadyClaimed);
	});
}

#[test]
fn bond_during_era_correctly_populates_claimed_rewards() {
	ExtBuilder::default().has_stakers(false).build().execute_with(|| {
		// Era = None
		bond_validator(9, 8, 1000);
		assert_eq!(
			Staking::ledger(&8),
			Some(StakingLedger {
				stash: 9,
				total: 1000,
				active: 1000,
				unlocking: vec![],
				claimed_rewards: vec![],
			})
		);
		mock::start_era(5);
		bond_validator(11, 10, 1000);
		assert_eq!(
			Staking::ledger(&10),
			Some(StakingLedger {
				stash: 11,
				total: 1000,
				active: 1000,
				unlocking: vec![],
				claimed_rewards: (0..5).collect(),
			})
		);
		mock::start_era(99);
		bond_validator(13, 12, 1000);
		assert_eq!(
			Staking::ledger(&12),
			Some(StakingLedger {
				stash: 13,
				total: 1000,
				active: 1000,
				unlocking: vec![],
				claimed_rewards: (15..99).collect(),
			})
		);
	});
}

/* These migration tests below can be removed once migration code is removed */

#[test]
fn assert_migration_is_noop() {
	let kusama_active_era = "4a0200000190e2721171010000";
	let era = ActiveEraInfo::decode(&mut &hex::decode(kusama_active_era).unwrap()[..]).unwrap();
	assert_eq!(era.index, 586);
	assert_eq!(era.start, Some(1585135674000));
}

#[test]
fn test_last_reward_migration() {
	use sp_storage::Storage;

	let mut s = Storage::default();

	#[derive(PartialEq, Eq, Clone, Encode, Decode, RuntimeDebug)]
	struct OldStakingLedger<AccountId, Balance: HasCompact> {
		pub stash: AccountId,
		#[codec(compact)]
		pub total: Balance,
		#[codec(compact)]
		pub active: Balance,
		pub unlocking: Vec<UnlockChunk<Balance>>,
		pub last_reward: Option<EraIndex>,
	}

	let old_staking10 = OldStakingLedger::<u64, u64> {
		stash: 0,
		total: 10,
		active: 10,
		unlocking: vec![UnlockChunk{ value: 1234, era: 56}],
		last_reward: Some(8),
	};

	let old_staking11 = OldStakingLedger::<u64, u64> {
		stash: 1,
		total: 0,
		active: 0,
		unlocking: vec![],
		last_reward: None,
	};

	let old_staking12 = OldStakingLedger::<u64, u64> {
		stash: 2,
		total: 100,
		active: 100,
		unlocking: vec![UnlockChunk{ value: 9876, era: 54}, UnlockChunk{ value: 98, era: 76}],
		last_reward: Some(23),
	};

	let old_staking13 = OldStakingLedger::<u64, u64> {
		stash: 3,
		total: 100,
		active: 100,
		unlocking: vec![],
		last_reward: Some(23),
	};

	let data = vec![
		(
			Ledger::<Test>::hashed_key_for(10),
			old_staking10.encode().to_vec()
		),
		(
			Ledger::<Test>::hashed_key_for(11),
			old_staking11.encode().to_vec()
		),
		(
			Ledger::<Test>::hashed_key_for(12),
			old_staking12.encode().to_vec()
		),
		(
			Ledger::<Test>::hashed_key_for(13),
			old_staking13.encode().to_vec()
		),
	];

	s.top = data.into_iter().collect();
	sp_io::TestExternalities::new(s).execute_with(|| {
		HistoryDepth::put(84);
		CurrentEra::put(99);
		let nominations = Nominations::<u64> {
			targets: vec![],
			submitted_in: 0,
			suppressed: false
		};
		Nominators::<Test>::insert(3, nominations);
		Bonded::<Test>::insert(3, 13);
		Staking::migrate_last_reward_to_claimed_rewards();
		// Test staker out of range
		assert_eq!(
			Ledger::<Test>::get(10),
			Some(StakingLedger {
				stash: 0,
				total: 10,
				active: 10,
				unlocking: vec![UnlockChunk{ value: 1234, era: 56}],
				claimed_rewards: vec![],
			})
		);
		// Test staker none
		assert_eq!(
			Ledger::<Test>::get(11),
			Some(StakingLedger {
				stash: 1,
				total: 0,
				active: 0,
				unlocking: vec![],
				claimed_rewards: vec![],
			})
		);
		// Test staker migration
		assert_eq!(
			Ledger::<Test>::get(12),
			Some(StakingLedger {
				stash: 2,
				total: 100,
				active: 100,
				unlocking: vec![UnlockChunk{ value: 9876, era: 54}, UnlockChunk{ value: 98, era: 76}],
				claimed_rewards: vec![15,16,17,18,19,20,21,22,23],
			})
		);
		// Test nominator migration
		assert_eq!(
			Ledger::<Test>::get(13),
			Some(StakingLedger {
				stash: 3,
				total: 100,
				active: 100,
				unlocking: vec![],
				claimed_rewards: vec![15,16,17,18,19,20,21,22,23],
			})
		);
	});
}

#[test]
fn rewards_should_work_before_migration() {
	// should check that before migration:
	// * rewards get recorded per session
	// * rewards get paid per Era
	// * Check that nominators are also rewarded
	ExtBuilder::default().nominate(true).build().execute_with(|| {
		MigrateEra::put(10);
		let init_balance_10 = Balances::total_balance(&10);
		let init_balance_11 = Balances::total_balance(&11);
		let init_balance_20 = Balances::total_balance(&20);
		let init_balance_21 = Balances::total_balance(&21);
		let init_balance_100 = Balances::total_balance(&100);
		let init_balance_101 = Balances::total_balance(&101);

		// Check state
		Payee::<Test>::insert(11, RewardDestination::Controller);
		Payee::<Test>::insert(21, RewardDestination::Controller);
		Payee::<Test>::insert(101, RewardDestination::Controller);

		<Module<Test>>::reward_by_ids(vec![(11, 50)]);
		<Module<Test>>::reward_by_ids(vec![(11, 50)]);
		// This is the second validator of the current elected set.
		<Module<Test>>::reward_by_ids(vec![(21, 50)]);

		// Compute total payout now for whole duration as other parameter won't change
		let total_payout_0 = current_total_payout_for_duration(3 * 1000);
		assert!(total_payout_0 > 10); // Test is meaningful if reward something

		start_session(1);

		assert_eq!(Balances::total_balance(&10), init_balance_10);
		assert_eq!(Balances::total_balance(&11), init_balance_11);
		assert_eq!(Balances::total_balance(&20), init_balance_20);
		assert_eq!(Balances::total_balance(&21), init_balance_21);
		assert_eq!(Balances::total_balance(&100), init_balance_100);
		assert_eq!(Balances::total_balance(&101), init_balance_101);
		assert_eq_uvec!(Session::validators(), vec![11, 21]);
		assert_eq!(Staking::eras_reward_points(Staking::active_era().unwrap().index), EraRewardPoints {
			total: 50*3,
			individual: vec![(11, 100), (21, 50)].into_iter().collect(),
		});
		let part_for_10 = Perbill::from_rational_approximation::<u32>(1000, 1125);
		let part_for_20 = Perbill::from_rational_approximation::<u32>(1000, 1375);
		let part_for_100_from_10 = Perbill::from_rational_approximation::<u32>(125, 1125);
		let part_for_100_from_20 = Perbill::from_rational_approximation::<u32>(375, 1375);

		start_session(2);
		start_session(3);

		assert_eq!(Staking::active_era().unwrap().index, 1);
		mock::make_all_reward_payment_before_migration(0);

		assert_eq_error_rate!(Balances::total_balance(&10), init_balance_10 + part_for_10 * total_payout_0*2/3, 2);
		assert_eq_error_rate!(Balances::total_balance(&11), init_balance_11, 2);
		assert_eq_error_rate!(Balances::total_balance(&20), init_balance_20 + part_for_20 * total_payout_0*1/3, 2);
		assert_eq_error_rate!(Balances::total_balance(&21), init_balance_21, 2);
		assert_eq_error_rate!(
			Balances::total_balance(&100),
			init_balance_100
				+ part_for_100_from_10 * total_payout_0 * 2/3
				+ part_for_100_from_20 * total_payout_0 * 1/3,
			2
		);
		assert_eq_error_rate!(Balances::total_balance(&101), init_balance_101, 2);

		assert_eq_uvec!(Session::validators(), vec![11, 21]);
		<Module<Test>>::reward_by_ids(vec![(11, 1)]);

		// Compute total payout now for whole duration as other parameter won't change
		let total_payout_1 = current_total_payout_for_duration(3 * 1000);
		assert!(total_payout_1 > 10); // Test is meaningful if reward something

		mock::start_era(2);
		mock::make_all_reward_payment_before_migration(1);

		assert_eq_error_rate!(Balances::total_balance(&10), init_balance_10 + part_for_10 * (total_payout_0 * 2/3 + total_payout_1), 2);
		assert_eq_error_rate!(Balances::total_balance(&11), init_balance_11, 2);
		assert_eq_error_rate!(Balances::total_balance(&20), init_balance_20 + part_for_20 * total_payout_0 * 1/3, 2);
		assert_eq_error_rate!(Balances::total_balance(&21), init_balance_21, 2);
		assert_eq_error_rate!(
			Balances::total_balance(&100),
			init_balance_100
				+ part_for_100_from_10 * (total_payout_0 * 2/3 + total_payout_1)
				+ part_for_100_from_20 * total_payout_0 * 1/3,
			2
		);
		assert_eq_error_rate!(Balances::total_balance(&101), init_balance_101, 2);
	});
}

#[test]
fn migrate_era_should_work() {
	// should check that before and after migration:
	// * rewards get recorded per session
	// * rewards get paid per Era
	// * Check that nominators are also rewarded
	ExtBuilder::default().nominate(true).build().execute_with(|| {
		MigrateEra::put(1);
		let init_balance_10 = Balances::total_balance(&10);
		let init_balance_11 = Balances::total_balance(&11);
		let init_balance_20 = Balances::total_balance(&20);
		let init_balance_21 = Balances::total_balance(&21);
		let init_balance_100 = Balances::total_balance(&100);
		let init_balance_101 = Balances::total_balance(&101);

		// Check state
		Payee::<Test>::insert(11, RewardDestination::Controller);
		Payee::<Test>::insert(21, RewardDestination::Controller);
		Payee::<Test>::insert(101, RewardDestination::Controller);

		<Module<Test>>::reward_by_ids(vec![(11, 50)]);
		<Module<Test>>::reward_by_ids(vec![(11, 50)]);
		// This is the second validator of the current elected set.
		<Module<Test>>::reward_by_ids(vec![(21, 50)]);

		// Compute total payout now for whole duration as other parameter won't change
		let total_payout_0 = current_total_payout_for_duration(3 * 1000);
		assert!(total_payout_0 > 10); // Test is meaningful if reward something

		start_session(1);

		assert_eq!(Balances::total_balance(&10), init_balance_10);
		assert_eq!(Balances::total_balance(&11), init_balance_11);
		assert_eq!(Balances::total_balance(&20), init_balance_20);
		assert_eq!(Balances::total_balance(&21), init_balance_21);
		assert_eq!(Balances::total_balance(&100), init_balance_100);
		assert_eq!(Balances::total_balance(&101), init_balance_101);
		assert_eq_uvec!(Session::validators(), vec![11, 21]);
		assert_eq!(Staking::eras_reward_points(Staking::active_era().unwrap().index), EraRewardPoints {
			total: 50*3,
			individual: vec![(11, 100), (21, 50)].into_iter().collect(),
		});
		let part_for_10 = Perbill::from_rational_approximation::<u32>(1000, 1125);
		let part_for_20 = Perbill::from_rational_approximation::<u32>(1000, 1375);
		let part_for_100_from_10 = Perbill::from_rational_approximation::<u32>(125, 1125);
		let part_for_100_from_20 = Perbill::from_rational_approximation::<u32>(375, 1375);

		start_session(2);
		start_session(3);

		assert_eq!(Staking::active_era().unwrap().index, 1);
		mock::make_all_reward_payment_before_migration(0);

		assert_eq_error_rate!(Balances::total_balance(&10), init_balance_10 + part_for_10 * total_payout_0*2/3, 2);
		assert_eq_error_rate!(Balances::total_balance(&11), init_balance_11, 2);
		assert_eq_error_rate!(Balances::total_balance(&20), init_balance_20 + part_for_20 * total_payout_0*1/3, 2);
		assert_eq_error_rate!(Balances::total_balance(&21), init_balance_21, 2);
		assert_eq_error_rate!(
			Balances::total_balance(&100),
			init_balance_100
				+ part_for_100_from_10 * total_payout_0 * 2/3
				+ part_for_100_from_20 * total_payout_0 * 1/3,
			2
		);
		assert_eq_error_rate!(Balances::total_balance(&101), init_balance_101, 2);

		assert_eq_uvec!(Session::validators(), vec![11, 21]);
		<Module<Test>>::reward_by_ids(vec![(11, 1)]);

		// Compute total payout now for whole duration as other parameter won't change
		let total_payout_1 = current_total_payout_for_duration(3 * 1000);
		assert!(total_payout_1 > 10); // Test is meaningful if reward something

		mock::start_era(2);
		mock::make_all_reward_payment(1);

		assert_eq_error_rate!(Balances::total_balance(&10), init_balance_10 + part_for_10 * (total_payout_0 * 2/3 + total_payout_1), 2);
		assert_eq_error_rate!(Balances::total_balance(&11), init_balance_11, 2);
		assert_eq_error_rate!(Balances::total_balance(&20), init_balance_20 + part_for_20 * total_payout_0 * 1/3, 2);
		assert_eq_error_rate!(Balances::total_balance(&21), init_balance_21, 2);
		assert_eq_error_rate!(
			Balances::total_balance(&100),
			init_balance_100
				+ part_for_100_from_10 * (total_payout_0 * 2/3 + total_payout_1)
				+ part_for_100_from_20 * total_payout_0 * 1/3,
			2
		);
		assert_eq_error_rate!(Balances::total_balance(&101), init_balance_101, 2);
	});
}

#[test]
#[should_panic]
fn migrate_era_should_handle_error() {
	ExtBuilder::default().nominate(true).build().execute_with(|| {
		MigrateEra::put(1);
		let init_balance_10 = Balances::total_balance(&10);
		let init_balance_11 = Balances::total_balance(&11);
		let init_balance_20 = Balances::total_balance(&20);
		let init_balance_21 = Balances::total_balance(&21);
		let init_balance_100 = Balances::total_balance(&100);
		let init_balance_101 = Balances::total_balance(&101);

		// Check state
		Payee::<Test>::insert(11, RewardDestination::Controller);
		Payee::<Test>::insert(21, RewardDestination::Controller);
		Payee::<Test>::insert(101, RewardDestination::Controller);

		<Module<Test>>::reward_by_ids(vec![(11, 50)]);
		<Module<Test>>::reward_by_ids(vec![(11, 50)]);
		// This is the second validator of the current elected set.
		<Module<Test>>::reward_by_ids(vec![(21, 50)]);

		// Compute total payout now for whole duration as other parameter won't change
		let total_payout_0 = current_total_payout_for_duration(3 * 1000);
		assert!(total_payout_0 > 10); // Test is meaningful if reward something

		start_session(1);

		assert_eq!(Balances::total_balance(&10), init_balance_10);
		assert_eq!(Balances::total_balance(&11), init_balance_11);
		assert_eq!(Balances::total_balance(&20), init_balance_20);
		assert_eq!(Balances::total_balance(&21), init_balance_21);
		assert_eq!(Balances::total_balance(&100), init_balance_100);
		assert_eq!(Balances::total_balance(&101), init_balance_101);
		assert_eq_uvec!(Session::validators(), vec![11, 21]);
		assert_eq!(Staking::eras_reward_points(Staking::active_era().unwrap().index), EraRewardPoints {
			total: 50*3,
			individual: vec![(11, 100), (21, 50)].into_iter().collect(),
		});

		start_session(2);
		start_session(3);

		assert_eq!(Staking::active_era().unwrap().index, 1);
		mock::make_all_reward_payment(0);
	});
}

#[test]
#[should_panic]
fn migrate_era_should_handle_errors_2() {
	// should check that before and after migration:
	// * rewards get recorded per session
	// * rewards get paid per Era
	// * Check that nominators are also rewarded
	ExtBuilder::default().nominate(true).build().execute_with(|| {
		MigrateEra::put(1);
		let init_balance_10 = Balances::total_balance(&10);
		let init_balance_11 = Balances::total_balance(&11);
		let init_balance_20 = Balances::total_balance(&20);
		let init_balance_21 = Balances::total_balance(&21);
		let init_balance_100 = Balances::total_balance(&100);
		let init_balance_101 = Balances::total_balance(&101);

		// Check state
		Payee::<Test>::insert(11, RewardDestination::Controller);
		Payee::<Test>::insert(21, RewardDestination::Controller);
		Payee::<Test>::insert(101, RewardDestination::Controller);

		<Module<Test>>::reward_by_ids(vec![(11, 50)]);
		<Module<Test>>::reward_by_ids(vec![(11, 50)]);
		// This is the second validator of the current elected set.
		<Module<Test>>::reward_by_ids(vec![(21, 50)]);

		// Compute total payout now for whole duration as other parameter won't change
		let total_payout_0 = current_total_payout_for_duration(3 * 1000);
		assert!(total_payout_0 > 10); // Test is meaningful if reward something

		start_session(1);

		assert_eq!(Balances::total_balance(&10), init_balance_10);
		assert_eq!(Balances::total_balance(&11), init_balance_11);
		assert_eq!(Balances::total_balance(&20), init_balance_20);
		assert_eq!(Balances::total_balance(&21), init_balance_21);
		assert_eq!(Balances::total_balance(&100), init_balance_100);
		assert_eq!(Balances::total_balance(&101), init_balance_101);
		assert_eq_uvec!(Session::validators(), vec![11, 21]);
		assert_eq!(Staking::eras_reward_points(Staking::active_era().unwrap().index), EraRewardPoints {
			total: 50*3,
			individual: vec![(11, 100), (21, 50)].into_iter().collect(),
		});
		let part_for_10 = Perbill::from_rational_approximation::<u32>(1000, 1125);
		let part_for_20 = Perbill::from_rational_approximation::<u32>(1000, 1375);
		let part_for_100_from_10 = Perbill::from_rational_approximation::<u32>(125, 1125);
		let part_for_100_from_20 = Perbill::from_rational_approximation::<u32>(375, 1375);

		start_session(2);
		start_session(3);

		assert_eq!(Staking::active_era().unwrap().index, 1);
		mock::make_all_reward_payment_before_migration(0);

		assert_eq_error_rate!(Balances::total_balance(&10), init_balance_10 + part_for_10 * total_payout_0*2/3, 2);
		assert_eq_error_rate!(Balances::total_balance(&11), init_balance_11, 2);
		assert_eq_error_rate!(Balances::total_balance(&20), init_balance_20 + part_for_20 * total_payout_0*1/3, 2);
		assert_eq_error_rate!(Balances::total_balance(&21), init_balance_21, 2);
		assert_eq_error_rate!(
			Balances::total_balance(&100),
			init_balance_100
				+ part_for_100_from_10 * total_payout_0 * 2/3
				+ part_for_100_from_20 * total_payout_0 * 1/3,
			2
		);
		assert_eq_error_rate!(Balances::total_balance(&101), init_balance_101, 2);

		assert_eq_uvec!(Session::validators(), vec![11, 21]);
		<Module<Test>>::reward_by_ids(vec![(11, 1)]);

		// Compute total payout now for whole duration as other parameter won't change
		let total_payout_1 = current_total_payout_for_duration(3 * 1000);
		assert!(total_payout_1 > 10); // Test is meaningful if reward something

		mock::start_era(2);
		mock::make_all_reward_payment_before_migration(1);

		assert_eq_error_rate!(Balances::total_balance(&10), init_balance_10 + part_for_10 * (total_payout_0 * 2/3 + total_payout_1), 2);
		assert_eq_error_rate!(Balances::total_balance(&11), init_balance_11, 2);
		assert_eq_error_rate!(Balances::total_balance(&20), init_balance_20 + part_for_20 * total_payout_0 * 1/3, 2);
		assert_eq_error_rate!(Balances::total_balance(&21), init_balance_21, 2);
		assert_eq_error_rate!(
			Balances::total_balance(&100),
			init_balance_100
				+ part_for_100_from_10 * (total_payout_0 * 2/3 + total_payout_1)
				+ part_for_100_from_20 * total_payout_0 * 1/3,
			2
		);
		assert_eq_error_rate!(Balances::total_balance(&101), init_balance_101, 2);
	});
}<|MERGE_RESOLUTION|>--- conflicted
+++ resolved
@@ -2940,13 +2940,9 @@
 
 				let lock_staking: LockStakingStatus<Test> = Default::default();
 				assert_eq!(
-<<<<<<< HEAD
 					lock_staking.validate(
-						&10, source, &outer, Default::default(), Default::default(),
+						&10, source, &outer, &Default::default(), Default::default(),
 					),
-=======
-					lock_staking.validate(&10, &outer, &Default::default(), Default::default(),),
->>>>>>> b5e8592d
 					TransactionValidity::Err(InvalidTransaction::Stale.into()),
 				)
 			})
