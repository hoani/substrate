// Copyright 2017-2020 Parity Technologies (UK) Ltd.
// This file is part of Substrate.

// Substrate is free software: you can redistribute it and/or modify
// it under the terms of the GNU General Public License as published by
// the Free Software Foundation, either version 3 of the License, or
// (at your option) any later version.

// Substrate is distributed in the hope that it will be useful,
// but WITHOUT ANY WARRANTY; without even the implied warranty of
// MERCHANTABILITY or FITNESS FOR A PARTICULAR PURPOSE.  See the
// GNU General Public License for more details.

// You should have received a copy of the GNU General Public License
// along with Substrate.  If not, see <http://www.gnu.org/licenses/>.

//! # Example Pallet
//!
//! <!-- Original author of paragraph: @gavofyork -->
//! The Example: A simple example of a FRAME pallet demonstrating
//! concepts, APIs and structures common to most FRAME runtimes.
//!
//! Run `cargo doc --package pallet-example --open` to view this pallet's documentation.
//!
//! ### Documentation Guidelines:
//!
//! <!-- Original author of paragraph: Various. Based on collation of review comments to PRs addressing issues with -->
//! <!-- label 'S3-FRAME' in https://github.com/paritytech/substrate-developer-hub/issues -->
//! <ul>
//!     <li>Documentation comments (i.e. <code>/// comment</code>) - should
//!         accompany pallet functions and be restricted to the pallet interface,
//!         not the internals of the pallet implementation. Only state inputs,
//!         outputs, and a brief description that mentions whether calling it
//!         requires root, but without repeating the source code details.
//!         Capitalize the first word of each documentation comment and end it with
//!         a full stop. See
//!         <a href="https://github.com/paritytech/substrate#72-contributing-to-documentation-for-substrate-packages"
//!         target="_blank"> Generic example of annotating source code with documentation comments</a></li>
//!     <li>Self-documenting code - Try to refactor code to be self-documenting.</li>
//!     <li>Code comments - Supplement complex code with a brief explanation, not every line of code.</li>
//!     <li>Identifiers - surround by backticks (i.e. <code>INHERENT_IDENTIFIER</code>, <code>InherentType</code>,
//!         <code>u64</code>)</li>
//!     <li>Usage scenarios - should be simple doctests. The compiler should ensure they stay valid.</li>
//!     <li>Extended tutorials - should be moved to external files and refer to.</li>
//!     <!-- Original author of paragraph: @AmarRSingh -->
//!     <li>Mandatory - include all of the sections/subsections where <b>MUST</b> is specified.</li>
//!     <li>Optional - optionally include sections/subsections where <b>CAN</b> is specified.</li>
//! </ul>
//!
//! ### Documentation Template:<br>
//!
//! Copy and paste this template from frame/example/src/lib.rs into file
//! `frame/<INSERT_CUSTOM_PALLET_NAME>/src/lib.rs` of your own custom pallet and complete it.
//! <details><p><pre>
//! // Add heading with custom pallet name
//!
//! \# <INSERT_CUSTOM_PALLET_NAME> Pallet
//!
//! // Add simple description
//!
//! // Include the following links that shows what trait needs to be implemented to use the pallet
//! // and the supported dispatchables that are documented in the Call enum.
//!
//! - \[`<INSERT_CUSTOM_PALLET_NAME>::Trait`](./trait.Trait.html)
//! - \[`Call`](./enum.Call.html)
//! - \[`Module`](./struct.Module.html)
//!
//! \## Overview
//!
//! <!-- Original author of paragraph: Various. See https://github.com/paritytech/substrate-developer-hub/issues/44 -->
//! // Short description of pallet's purpose.
//! // Links to Traits that should be implemented.
//! // What this pallet is for.
//! // What functionality the pallet provides.
//! // When to use the pallet (use case examples).
//! // How it is used.
//! // Inputs it uses and the source of each input.
//! // Outputs it produces.
//!
//! <!-- Original author of paragraph: @Kianenigma in PR https://github.com/paritytech/substrate/pull/1951 -->
//! <!-- and comment https://github.com/paritytech/substrate-developer-hub/issues/44#issuecomment-471982710 -->
//!
//! \## Terminology
//!
//! // Add terminology used in the custom pallet. Include concepts, storage items, or actions that you think
//! // deserve to be noted to give context to the rest of the documentation or pallet usage. The author needs to
//! // use some judgment about what is included. We don't want a list of every storage item nor types - the user
//! // can go to the code for that. For example, "transfer fee" is obvious and should not be included, but
//! // "free balance" and "reserved balance" should be noted to give context to the pallet.
//! // Please do not link to outside resources. The reference docs should be the ultimate source of truth.
//!
//! <!-- Original author of heading: @Kianenigma in PR https://github.com/paritytech/substrate/pull/1951 -->
//!
//! \## Goals
//!
//! // Add goals that the custom pallet is designed to achieve.
//!
//! <!-- Original author of heading: @Kianenigma in PR https://github.com/paritytech/substrate/pull/1951 -->
//!
//! \### Scenarios
//!
//! <!-- Original author of paragraph: @Kianenigma. Based on PR https://github.com/paritytech/substrate/pull/1951 -->
//!
//! \#### <INSERT_SCENARIO_NAME>
//!
//! // Describe requirements prior to interacting with the custom pallet.
//! // Describe the process of interacting with the custom pallet for this scenario and public API functions used.
//!
//! \## Interface
//!
//! \### Supported Origins
//!
//! // What origins are used and supported in this pallet (root, signed, none)
//! // i.e. root when <code>\`ensure_root\`</code> used
//! // i.e. none when <code>\`ensure_none\`</code> used
//! // i.e. signed when <code>\`ensure_signed\`</code> used
//!
//! <code>\`inherent\`</code> <INSERT_DESCRIPTION>
//!
//! <!-- Original author of paragraph: @Kianenigma in comment -->
//! <!-- https://github.com/paritytech/substrate-developer-hub/issues/44#issuecomment-471982710 -->
//!
//! \### Types
//!
//! // Type aliases. Include any associated types and where the user would typically define them.
//!
//! <code>\`ExampleType\`</code> <INSERT_DESCRIPTION>
//!
//! <!-- Original author of paragraph: ??? -->
//!
//! // Reference documentation of aspects such as `storageItems` and `dispatchable` functions should only be
//! // included in the https://docs.rs Rustdocs for Substrate and not repeated in the README file.
//!
//! \### Dispatchable Functions
//!
//! <!-- Original author of paragraph: @AmarRSingh & @joepetrowski -->
//!
//! // A brief description of dispatchable functions and a link to the rustdoc with their actual documentation.
//!
//! // <b>MUST</b> have link to Call enum
//! // <b>MUST</b> have origin information included in function doc
//! // <b>CAN</b> have more info up to the user
//!
//! \### Public Functions
//!
//! <!-- Original author of paragraph: @joepetrowski -->
//!
//! // A link to the rustdoc and any notes about usage in the pallet, not for specific functions.
//! // For example, in the Balances Pallet: "Note that when using the publicly exposed functions,
//! // you (the runtime developer) are responsible for implementing any necessary checks
//! // (e.g. that the sender is the signer) before calling a function that will affect storage."
//!
//! <!-- Original author of paragraph: @AmarRSingh -->
//!
//! // It is up to the writer of the respective pallet (with respect to how much information to provide).
//!
//! \#### Public Inspection functions - Immutable (getters)
//!
//! // Insert a subheading for each getter function signature
//!
//! \##### <code>\`example_getter_name()\`</code>
//!
//! // What it returns
//! // Why, when, and how often to call it
//! // When it could panic or error
//! // When safety issues to consider
//!
//! \#### Public Mutable functions (changing state)
//!
//! // Insert a subheading for each setter function signature
//!
//! \##### <code>\`example_setter_name(origin, parameter_name: T::ExampleType)\`</code>
//!
//! // What state it changes
//! // Why, when, and how often to call it
//! // When it could panic or error
//! // When safety issues to consider
//! // What parameter values are valid and why
//!
//! \### Storage Items
//!
//! // Explain any storage items included in this pallet
//!
//! \### Digest Items
//!
//! // Explain any digest items included in this pallet
//!
//! \### Inherent Data
//!
//! // Explain what inherent data (if any) is defined in the pallet and any other related types
//!
//! \### Events:
//!
//! // Insert events for this pallet if any
//!
//! \### Errors:
//!
//! // Explain what generates errors
//!
//! \## Usage
//!
//! // Insert 2-3 examples of usage and code snippets that show how to
//! // use <INSERT_CUSTOM_PALLET_NAME> Pallet in a custom pallet.
//!
//! \### Prerequisites
//!
//! // Show how to include necessary imports for <INSERT_CUSTOM_PALLET_NAME> and derive
//! // your pallet configuration trait with the `INSERT_CUSTOM_PALLET_NAME` trait.
//!
//! \```rust
//! use <INSERT_CUSTOM_PALLET_NAME>;
//!
//! pub trait Trait: <INSERT_CUSTOM_PALLET_NAME>::Trait { }
//! \```
//!
//! \### Simple Code Snippet
//!
//! // Show a simple example (e.g. how to query a public getter function of <INSERT_CUSTOM_PALLET_NAME>)
//!
//! \### Example from FRAME
//!
//! // Show a usage example in an actual runtime
//!
//! // See:
//! // - Substrate TCR https://github.com/parity-samples/substrate-tcr
//! // - Substrate Kitties https://shawntabrizi.github.io/substrate-collectables-workshop/#/
//!
//! \## Genesis Config
//!
//! <!-- Original author of paragraph: @joepetrowski -->
//!
//! \## Dependencies
//!
//! // Dependencies on other FRAME pallets and the genesis config should be mentioned,
//! // but not the Rust Standard Library.
//! // Genesis configuration modifications that may be made to incorporate this pallet
//! // Interaction with other pallets
//!
//! <!-- Original author of heading: @AmarRSingh -->
//!
//! \## Related Pallets
//!
//! // Interaction with other pallets in the form of a bullet point list
//!
//! \## References
//!
//! <!-- Original author of paragraph: @joepetrowski -->
//!
//! // Links to reference material, if applicable. For example, Phragmen, W3F research, etc.
//! // that the implementation is based on.
//! </pre></p></details>

// Ensure we're `no_std` when compiling for Wasm.
#![cfg_attr(not(feature = "std"), no_std)]

use sp_std::marker::PhantomData;
use frame_support::{
	dispatch::DispatchResult, decl_module, decl_storage, decl_event,
	weights::{
		SimpleDispatchInfo, DispatchClass, ClassifyDispatch, WeighData, Weight, PaysFee,
	},
};
use sp_std::prelude::*;
use frame_system::{self as system, ensure_signed, ensure_root};
use codec::{Encode, Decode};
use sp_runtime::{
	traits::{
		SignedExtension, Bounded, SaturatedConversion, DispatchInfoOf,
	},
	transaction_validity::{
		ValidTransaction, TransactionValidityError, InvalidTransaction, TransactionValidity,
		TransactionSource,
	},
};

// A custom weight calculator tailored for the dispatch call `set_dummy()`. This actually examines
// the arguments and makes a decision based upon them.
//
// The `WeightData<T>` trait has access to the arguments of the dispatch that it wants to assign a
// weight to. Nonetheless, the trait itself can not make any assumptions about what the generic type
// of the arguments (`T`) is. Based on our needs, we could replace `T` with a more concrete type
// while implementing the trait. The `decl_module!` expects whatever implements `WeighData<T>` to
// replace `T` with a tuple of the dispatch arguments. This is exactly how we will craft the
// implementation below.
//
// The rules of `WeightForSetDummy` are as follows:
// - The final weight of each dispatch is calculated as the argument of the call multiplied by the
//   parameter given to the `WeightForSetDummy`'s constructor.
// - assigns a dispatch class `operational` if the argument of the call is more than 1000.
struct WeightForSetDummy<T: pallet_balances::Trait>(BalanceOf<T>);

impl<T: pallet_balances::Trait> WeighData<(&BalanceOf<T>,)> for WeightForSetDummy<T>
{
	fn weigh_data(&self, target: (&BalanceOf<T>,)) -> Weight {
		let multiplier = self.0;
		(*target.0 * multiplier).saturated_into::<Weight>()
	}
}

impl<T: pallet_balances::Trait> ClassifyDispatch<(&BalanceOf<T>,)> for WeightForSetDummy<T> {
	fn classify_dispatch(&self, target: (&BalanceOf<T>,)) -> DispatchClass {
		if *target.0 > <BalanceOf<T>>::from(1000u32) {
			DispatchClass::Operational
		} else {
			DispatchClass::Normal
		}
	}
}

impl<T: pallet_balances::Trait> PaysFee<(&BalanceOf<T>,)> for WeightForSetDummy<T> {
	fn pays_fee(&self, _target: (&BalanceOf<T>,)) -> bool {
		true
	}
}

/// A type alias for the balance type from this pallet's point of view.
type BalanceOf<T> = <T as pallet_balances::Trait>::Balance;

/// Our pallet's configuration trait. All our types and constants go in here. If the
/// pallet is dependent on specific other pallets, then their configuration traits
/// should be added to our implied traits list.
///
/// `frame_system::Trait` should always be included in our implied traits.
pub trait Trait: pallet_balances::Trait {
	/// The overarching event type.
	type Event: From<Event<Self>> + Into<<Self as frame_system::Trait>::Event>;
}

decl_storage! {
	// A macro for the Storage trait, and its implementation, for this pallet.
	// This allows for type-safe usage of the Substrate storage database, so you can
	// keep things around between blocks.
	//
	// It is important to update your storage name so that your pallet's
	// storage items are isolated from other pallets.
	// ---------------------------------vvvvvvv
	trait Store for Module<T: Trait> as Example {
		// Any storage declarations of the form:
		//   `pub? Name get(fn getter_name)? [config()|config(myname)] [build(|_| {...})] : <type> (= <new_default_value>)?;`
		// where `<type>` is either:
		//   - `Type` (a basic value item); or
		//   - `map hasher(HasherKind) KeyType => ValueType` (a map item).
		//
		// Note that there are two optional modifiers for the storage type declaration.
		// - `Foo: Option<u32>`:
		//   - `Foo::put(1); Foo::get()` returns `Some(1)`;
		//   - `Foo::kill(); Foo::get()` returns `None`.
		// - `Foo: u32`:
		//   - `Foo::put(1); Foo::get()` returns `1`;
		//   - `Foo::kill(); Foo::get()` returns `0` (u32::default()).
		// e.g. Foo: u32;
		// e.g. pub Bar get(fn bar): map hasher(blake2_128_concat) T::AccountId => Vec<(T::Balance, u64)>;
		//
		// For basic value items, you'll get a type which implements
		// `frame_support::StorageValue`. For map items, you'll get a type which
		// implements `frame_support::StorageMap`.
		//
		// If they have a getter (`get(getter_name)`), then your pallet will come
		// equipped with `fn getter_name() -> Type` for basic value items or
		// `fn getter_name(key: KeyType) -> ValueType` for map items.
		Dummy get(fn dummy) config(): Option<T::Balance>;

		// A map that has enumerable entries.
		Bar get(fn bar) config(): map hasher(blake2_128_concat) T::AccountId => T::Balance;

		// this one uses the default, we'll demonstrate the usage of 'mutate' API.
		Foo get(fn foo) config(): T::Balance;
	}
}

decl_event!(
	/// Events are a simple means of reporting specific conditions and
	/// circumstances that have happened that users, Dapps and/or chain explorers would find
	/// interesting and otherwise difficult to detect.
	pub enum Event<T> where B = <T as pallet_balances::Trait>::Balance {
		// Just a normal `enum`, here's a dummy event to ensure it compiles.
		/// Dummy event, just here so there's a generic type that's used.
		Dummy(B),
	}
);

// The module declaration. This states the entry points that we handle. The
// macro takes care of the marshalling of arguments and dispatch.
//
// Anyone can have these functions execute by signing and submitting
// an extrinsic. Ensure that calls into each of these execute in a time, memory and
// using storage space proportional to any costs paid for by the caller or otherwise the
// difficulty of forcing the call to happen.
//
// Generally you'll want to split these into three groups:
// - Public calls that are signed by an external account.
// - Root calls that are allowed to be made only by the governance system.
// - Unsigned calls that can be of two kinds:
//   * "Inherent extrinsics" that are opinions generally held by the block
//     authors that build child blocks.
//   * Unsigned Transactions that are of intrinsic recognizable utility to the
//     network, and are validated by the runtime.
//
// Information about where this dispatch initiated from is provided as the first argument
// "origin". As such functions must always look like:
//
// `fn foo(origin, bar: Bar, baz: Baz) -> Result;`
//
// The `Result` is required as part of the syntax (and expands to the conventional dispatch
// result of `Result<(), &'static str>`).
//
// When you come to `impl` them later in the pallet, you must specify the full type for `origin`:
//
// `fn foo(origin: T::Origin, bar: Bar, baz: Baz) { ... }`
//
// There are three entries in the `frame_system::Origin` enum that correspond
// to the above bullets: `::Signed(AccountId)`, `::Root` and `::None`. You should always match
// against them as the first thing you do in your function. There are three convenience calls
// in system that do the matching for you and return a convenient result: `ensure_signed`,
// `ensure_root` and `ensure_none`.
decl_module! {
	// Simple declaration of the `Module` type. Lets the macro know what its working on.
	pub struct Module<T: Trait> for enum Call where origin: T::Origin {
		/// Deposit one of this pallet's events by using the default implementation.
		/// It is also possible to provide a custom implementation.
		/// For non-generic events, the generic parameter just needs to be dropped, so that it
		/// looks like: `fn deposit_event() = default;`.
		fn deposit_event() = default;
		/// This is your public interface. Be extremely careful.
		/// This is just a simple example of how to interact with the pallet from the external
		/// world.
		// This just increases the value of `Dummy` by `increase_by`.
		//
		// Since this is a dispatched function there are two extremely important things to
		// remember:
		//
		// - MUST NOT PANIC: Under no circumstances (save, perhaps, storage getting into an
		// irreparably damaged state) must this function panic.
		// - NO SIDE-EFFECTS ON ERROR: This function must either complete totally (and return
		// `Ok(())` or it must have no side-effects on storage and return `Err('Some reason')`.
		//
		// The first is relatively easy to audit for - just ensure all panickers are removed from
		// logic that executes in production (which you do anyway, right?!). To ensure the second
		// is followed, you should do all tests for validity at the top of your function. This
		// is stuff like checking the sender (`origin`) or that state is such that the operation
		// makes sense.
		//
		// Once you've determined that it's all good, then enact the operation and change storage.
		// If you can't be certain that the operation will succeed without substantial computation
		// then you have a classic blockchain attack scenario. The normal way of managing this is
		// to attach a bond to the operation. As the first major alteration of storage, reserve
		// some value from the sender's account (`Balances` Pallet has a `reserve` function for
		// exactly this scenario). This amount should be enough to cover any costs of the
		// substantial execution in case it turns out that you can't proceed with the operation.
		//
		// If it eventually transpires that the operation is fine and, therefore, that the
		// expense of the checks should be borne by the network, then you can refund the reserved
		// deposit. If, however, the operation turns out to be invalid and the computation is
		// wasted, then you can burn it or repatriate elsewhere.
		//
		// Security bonds ensure that attackers can't game it by ensuring that anyone interacting
		// with the system either progresses it or pays for the trouble of faffing around with
		// no progress.
		//
		// If you don't respect these rules, it is likely that your chain will be attackable.
		//
		// Each transaction can define an optional `#[weight]` attribute to convey a set of static
		// information about its dispatch. FRAME System and FRAME Executive pallet then use this
		// information to properly execute the transaction, whilst keeping the total load of the
		// chain in a moderate rate.
		//
		// The _right-hand-side_ value of the `#[weight]` attribute can be any type that implements
		// a set of traits, namely [`WeighData`] and [`ClassifyDispatch`]. The former conveys the
		// weight (a numeric representation of pure execution time and difficulty) of the
		// transaction and the latter demonstrates the [`DispatchClass`] of the call. A higher
		// weight means a larger transaction (less of which can be placed in a single block).
		#[weight = SimpleDispatchInfo::FixedNormal(10_000)]
		fn accumulate_dummy(origin, increase_by: T::Balance) -> DispatchResult {
			// This is a public call, so we ensure that the origin is some signed account.
			let _sender = ensure_signed(origin)?;

			// Read the value of dummy from storage.
			// let dummy = Self::dummy();
			// Will also work using the `::get` on the storage item type itself:
			// let dummy = <Dummy<T>>::get();

			// Calculate the new value.
			// let new_dummy = dummy.map_or(increase_by, |dummy| dummy + increase_by);

			// Put the new value into storage.
			// <Dummy<T>>::put(new_dummy);
			// Will also work with a reference:
			// <Dummy<T>>::put(&new_dummy);

			// Here's the new one of read and then modify the value.
			<Dummy<T>>::mutate(|dummy| {
				let new_dummy = dummy.map_or(increase_by, |dummy| dummy + increase_by);
				*dummy = Some(new_dummy);
			});

			// Let's deposit an event to let the outside world know this happened.
			Self::deposit_event(RawEvent::Dummy(increase_by));

			// All good.
			Ok(())
		}

		/// A privileged call; in this case it resets our dummy value to something new.
		// Implementation of a privileged call. The `origin` parameter is ROOT because
		// it's not (directly) from an extrinsic, but rather the system as a whole has decided
		// to execute it. Different runtimes have different reasons for allow privileged
		// calls to be executed - we don't need to care why. Because it's privileged, we can
		// assume it's a one-off operation and substantial processing/storage/memory can be used
		// without worrying about gameability or attack scenarios.
		// If you do not specify `Result` explicitly as return value, it will be added automatically
		// for you and `Ok(())` will be returned.
		#[weight = WeightForSetDummy::<T>(<BalanceOf<T>>::from(100u32))]
		fn set_dummy(origin, #[compact] new_value: T::Balance) {
			ensure_root(origin)?;
			// Put the new value into storage.
			<Dummy<T>>::put(new_value);
		}

		// The signature could also look like: `fn on_initialize()`.
		// This function could also very well have a weight annotation, similar to any other. The
		// only difference being that if it is not annotated, the default is
		// `SimpleDispatchInfo::zero()`, which resolves into no weight.
		fn on_initialize(_n: T::BlockNumber) -> Weight {
			// Anything that needs to be done at the start of the block.
			// We don't do anything here.

			SimpleDispatchInfo::default().weigh_data(())
		}

		// The signature could also look like: `fn on_finalize()`
		fn on_finalize(_n: T::BlockNumber) {
			// Anything that needs to be done at the end of the block.
			// We just kill our dummy storage item.
			<Dummy<T>>::kill();
		}

		// A runtime code run after every block and have access to extended set of APIs.
		//
		// For instance you can generate extrinsics for the upcoming produced block.
		fn offchain_worker(_n: T::BlockNumber) {
			// We don't do anything here.
			// but we could dispatch extrinsic (transaction/unsigned/inherent) using
			// sp_io::submit_extrinsic
		}
	}
}

// The main implementation block for the pallet. Functions here fall into three broad
// categories:
// - Public interface. These are functions that are `pub` and generally fall into inspector
// functions that do not write to storage and operation functions that do.
// - Private functions. These are your usual private utilities unavailable to other pallets.
impl<T: Trait> Module<T> {
	// Add public immutables and private mutables.
	#[allow(dead_code)]
	fn accumulate_foo(origin: T::Origin, increase_by: T::Balance) -> DispatchResult {
		let _sender = ensure_signed(origin)?;

		let prev = <Foo<T>>::get();
		// Because Foo has 'default', the type of 'foo' in closure is the raw type instead of an Option<> type.
		let result = <Foo<T>>::mutate(|foo| {
			*foo = *foo + increase_by;
			*foo
		});
		assert!(prev + increase_by == result);

		Ok(())
	}
}

// Similar to other FRAME pallets, your pallet can also define a signed extension and perform some
// checks and [pre/post]processing [before/after] the transaction. A signed extension can be any
// decodable type that implements `SignedExtension`. See the trait definition for the full list of
// bounds. As a convention, you can follow this approach to create an extension for your pallet:
//   - If the extension does not carry any data, then use a tuple struct with just a `marker`
//     (needed for the compiler to accept `T: Trait`) will suffice.
//   - Otherwise, create a tuple struct which contains the external data. Of course, for the entire
//     struct to be decodable, each individual item also needs to be decodable.
//
// Note that a signed extension can also indicate that a particular data must be present in the
// _signing payload_ of a transaction by providing an implementation for the `additional_signed`
// method. This example will not cover this type of extension. See `CheckRuntime` in FRAME System
// for an example.
//
// Using the extension, you can add some hooks to the life cycle of each transaction. Note that by
// default, an extension is applied to all `Call` functions (i.e. all transactions). the `Call` enum
// variant is given to each function of `SignedExtension`. Hence, you can filter based on pallet or
// a particular call if needed.
//
// Some extra information, such as encoded length, some static dispatch info like weight and the
// sender of the transaction (if signed) are also provided.
//
// The full list of hooks that can be added to a signed extension can be found
// [here](https://crates.parity.io/sp_runtime/traits/trait.SignedExtension.html).
//
// The signed extensions are aggregated in the runtime file of a substrate chain. All extensions
// should be aggregated in a tuple and passed to the `CheckedExtrinsic` and `UncheckedExtrinsic`
// types defined in the runtime. Lookup `pub type SignedExtra = (...)` in `node/runtime` and
// `node-template` for an example of this.

/// A simple signed extension that checks for the `set_dummy` call. In that case, it increases the
/// priority and prints some log.
///
/// Additionally, it drops any transaction with an encoded length higher than 200 bytes. No
/// particular reason why, just to demonstrate the power of signed extensions.
#[derive(Encode, Decode, Clone, Eq, PartialEq)]
pub struct WatchDummy<T: Trait + Send + Sync>(PhantomData<T>);

impl<T: Trait + Send + Sync> sp_std::fmt::Debug for WatchDummy<T> {
	fn fmt(&self, f: &mut sp_std::fmt::Formatter) -> sp_std::fmt::Result {
		write!(f, "WatchDummy")
	}
}

impl<T: Trait + Send + Sync> SignedExtension for WatchDummy<T> {
	const IDENTIFIER: &'static str = "WatchDummy";
	type AccountId = T::AccountId;
	// Note that this could also be assigned to the top-level call enum. It is passed into the
	// Balances Pallet directly and since `Trait: pallet_balances::Trait`, you could also use `T::Call`.
	// In that case, you would have had access to all call variants and could match on variants from
	// other pallets.
	type Call = Call<T>;
	type AdditionalSigned = ();
	type Pre = ();

	fn additional_signed(&self) -> sp_std::result::Result<(), TransactionValidityError> { Ok(()) }

	fn validate(
		&self,
		_who: &Self::AccountId,
		_source: TransactionSource,
		call: &Self::Call,
		_info: &DispatchInfoOf<Self::Call>,
		len: usize,
	) -> TransactionValidity {
		// if the transaction is too big, just drop it.
		if len > 200 {
			return InvalidTransaction::ExhaustsResources.into()
		}

		// check for `set_dummy`
		match call {
			Call::set_dummy(..) => {
				sp_runtime::print("set_dummy was received.");

				let mut valid_tx = ValidTransaction::default();
				valid_tx.priority = Bounded::max_value();
				Ok(valid_tx)
			}
			_ => Ok(Default::default()),
		}
	}
}

#[cfg(feature = "runtime-benchmarks")]
mod benchmarking {
	use super::*;
	use frame_benchmarking::{benchmarks, account};
	use frame_system::RawOrigin;

	benchmarks!{
		_ {
			// Define a common range for `b`.
			let b in 1 .. 1000 => ();
		}

		// This will measure the execution time of `accumulate_dummy` for b in [1..1000] range.
		accumulate_dummy {
			let b in ...;
			let caller = account("caller", 0, 0);
		}: _ (RawOrigin::Signed(caller), b.into())

		// This will measure the execution time of `set_dummy` for b in [1..1000] range.
		set_dummy {
			let b in ...;
		}: set_dummy (RawOrigin::Root, b.into())

		// This will measure the execution time of `set_dummy` for b in [1..10] range.
		another_set_dummy {
			let b in 1 .. 10;
		}: set_dummy (RawOrigin::Root, b.into())

		// This will measure the execution time of sorting a vector.
		sort_vector {
			let x in 0 .. 10000;
			let mut m = Vec::<u32>::new();
			for i in (0..x).rev() {
				m.push(i);
			}
		}: {
			m.sort();
		}
	}

	#[cfg(test)]
	mod tests {
		use super::*;
		use crate::tests::{new_test_ext, Test};
		use frame_support::assert_ok;

		#[test]
		fn test_benchmarks() {
			new_test_ext().execute_with(|| {
				assert_ok!(test_benchmark_accumulate_dummy::<Test>());
				assert_ok!(test_benchmark_set_dummy::<Test>());
				assert_ok!(test_benchmark_another_set_dummy::<Test>());
				assert_ok!(test_benchmark_sort_vector::<Test>());
			});
		}
	}
}

#[cfg(test)]
mod tests {
	use super::*;

	use frame_support::{
		assert_ok, impl_outer_origin, parameter_types, weights::{DispatchInfo, GetDispatchInfo},
		traits::{OnInitialize, OnFinalize}
	};
	use sp_core::H256;
	// The testing primitives are very useful for avoiding having to work with signatures
	// or public keys. `u64` is used as the `AccountId` and no `Signature`s are required.
	use sp_runtime::{
		Perbill,
		testing::Header,
		traits::{BlakeTwo256, IdentityLookup},
	};

	impl_outer_origin! {
		pub enum Origin for Test  where system = frame_system {}
	}

	// For testing the pallet, we construct most of a mock runtime. This means
	// first constructing a configuration type (`Test`) which `impl`s each of the
	// configuration traits of pallets we want to use.
	#[derive(Clone, Eq, PartialEq)]
	pub struct Test;
	parameter_types! {
		pub const BlockHashCount: u64 = 250;
		pub const MaximumBlockWeight: Weight = 1024;
		pub const MaximumBlockLength: u32 = 2 * 1024;
		pub const AvailableBlockRatio: Perbill = Perbill::one();
	}
	impl frame_system::Trait for Test {
		type Origin = Origin;
		type Index = u64;
		type BlockNumber = u64;
		type Hash = H256;
		type Call = ();
		type Hashing = BlakeTwo256;
		type AccountId = u64;
		type Lookup = IdentityLookup<Self::AccountId>;
		type Header = Header;
		type Event = ();
		type BlockHashCount = BlockHashCount;
		type MaximumBlockWeight = MaximumBlockWeight;
		type MaximumBlockLength = MaximumBlockLength;
		type AvailableBlockRatio = AvailableBlockRatio;
		type Version = ();
		type ModuleToIndex = ();
		type AccountData = pallet_balances::AccountData<u64>;
		type OnNewAccount = ();
		type OnKilledAccount = ();
	}
	parameter_types! {
		pub const ExistentialDeposit: u64 = 1;
	}
	impl pallet_balances::Trait for Test {
		type Balance = u64;
		type DustRemoval = ();
		type Event = ();
		type ExistentialDeposit = ExistentialDeposit;
		type AccountStore = System;
	}
	impl Trait for Test {
		type Event = ();
	}
	type System = frame_system::Module<Test>;
	type Example = Module<Test>;

	// This function basically just builds a genesis storage key/value store according to
	// our desired mockup.
	pub fn new_test_ext() -> sp_io::TestExternalities {
		let mut t = frame_system::GenesisConfig::default().build_storage::<Test>().unwrap();
		// We use default for brevity, but you can configure as desired if needed.
		pallet_balances::GenesisConfig::<Test>::default().assimilate_storage(&mut t).unwrap();
		GenesisConfig::<Test>{
			dummy: 42,
			// we configure the map with (key, value) pairs.
			bar: vec![(1, 2), (2, 3)],
			foo: 24,
		}.assimilate_storage(&mut t).unwrap();
		t.into()
	}

	#[test]
	fn it_works_for_optional_value() {
		new_test_ext().execute_with(|| {
			// Check that GenesisBuilder works properly.
			assert_eq!(Example::dummy(), Some(42));

			// Check that accumulate works when we have Some value in Dummy already.
			assert_ok!(Example::accumulate_dummy(Origin::signed(1), 27));
			assert_eq!(Example::dummy(), Some(69));

			// Check that finalizing the block removes Dummy from storage.
			<Example as OnFinalize<u64>>::on_finalize(1);
			assert_eq!(Example::dummy(), None);

			// Check that accumulate works when we Dummy has None in it.
			<Example as OnInitialize<u64>>::on_initialize(2);
			assert_ok!(Example::accumulate_dummy(Origin::signed(1), 42));
			assert_eq!(Example::dummy(), Some(42));
		});
	}

	#[test]
	fn it_works_for_default_value() {
		new_test_ext().execute_with(|| {
			assert_eq!(Example::foo(), 24);
			assert_ok!(Example::accumulate_foo(Origin::signed(1), 1));
			assert_eq!(Example::foo(), 25);
		});
	}

	#[test]
	fn signed_ext_watch_dummy_works() {
		new_test_ext().execute_with(|| {
			let call = <Call<Test>>::set_dummy(10);
			let source = TransactionSource::External;
			let info = DispatchInfo::default();

			assert_eq!(
<<<<<<< HEAD
				WatchDummy::<Test>(PhantomData).validate(&1, source, &call, info, 150)
=======
				WatchDummy::<Test>(PhantomData).validate(&1, &call, &info, 150)
>>>>>>> b5e8592d
					.unwrap()
					.priority,
				Bounded::max_value(),
			);
			assert_eq!(
<<<<<<< HEAD
				WatchDummy::<Test>(PhantomData).validate(&1, source, &call, info, 250),
=======
				WatchDummy::<Test>(PhantomData).validate(&1, &call, &info, 250),
>>>>>>> b5e8592d
				InvalidTransaction::ExhaustsResources.into(),
			);
		})
	}

	#[test]
	fn weights_work() {
		// must have a default weight.
		let default_call = <Call<Test>>::accumulate_dummy(10);
		let info = default_call.get_dispatch_info();
		// aka. `let info = <Call<Test> as GetDispatchInfo>::get_dispatch_info(&default_call);`
		assert_eq!(info.weight, 10_000);

		// must have a custom weight of `100 * arg = 2000`
		let custom_call = <Call<Test>>::set_dummy(20);
		let info = custom_call.get_dispatch_info();
		assert_eq!(info.weight, 2000);
	}
}<|MERGE_RESOLUTION|>--- conflicted
+++ resolved
@@ -832,21 +832,13 @@
 			let info = DispatchInfo::default();
 
 			assert_eq!(
-<<<<<<< HEAD
-				WatchDummy::<Test>(PhantomData).validate(&1, source, &call, info, 150)
-=======
-				WatchDummy::<Test>(PhantomData).validate(&1, &call, &info, 150)
->>>>>>> b5e8592d
+				WatchDummy::<Test>(PhantomData).validate(&1, source, &call, &info, 150)
 					.unwrap()
 					.priority,
 				Bounded::max_value(),
 			);
 			assert_eq!(
-<<<<<<< HEAD
-				WatchDummy::<Test>(PhantomData).validate(&1, source, &call, info, 250),
-=======
-				WatchDummy::<Test>(PhantomData).validate(&1, &call, &info, 250),
->>>>>>> b5e8592d
+				WatchDummy::<Test>(PhantomData).validate(&1, source, &call, &info, 250),
 				InvalidTransaction::ExhaustsResources.into(),
 			);
 		})
