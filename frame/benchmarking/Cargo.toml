[package]
name = "frame-benchmarking"
version = "2.0.0-alpha.4"
authors = ["Parity Technologies <admin@parity.io>"]
edition = "2018"
license = "GPL-3.0"
homepage = "https://substrate.dev"
repository = "https://github.com/paritytech/substrate/"
description = "Macro for benchmarking a FRAME runtime."

[dependencies]
codec = { package = "parity-scale-codec", version = "1.2.0", default-features = false }
<<<<<<< HEAD
sp-api = { version = "2.0.0-alpha.2", path = "../../primitives/api", default-features = false }
sp-runtime-interface = { version = "2.0.0-alpha.2", path = "../../primitives/runtime-interface", default-features = false }
sp-runtime = { version = "2.0.0-alpha.2", path = "../../primitives/runtime", default-features = false }
sp-stats = { version = "2.0.0-alpha.2", path = "../../primitives/stats", default-features = false }
sp-std = { version = "2.0.0-alpha.2", path = "../../primitives/std", default-features = false }
sp-io = { path = "../../primitives/io", default-features = false, version = "2.0.0-alpha.2" }
frame-support = { version = "2.0.0-alpha.2", default-features = false, path = "../support" }
frame-system = { version = "2.0.0-alpha.2", default-features = false, path = "../system" }
=======
sp-api = { version = "2.0.0-alpha.4", path = "../../primitives/api", default-features = false }
sp-runtime-interface = { version = "2.0.0-alpha.4", path = "../../primitives/runtime-interface", default-features = false }
sp-runtime = { version = "2.0.0-alpha.4", path = "../../primitives/runtime", default-features = false }
sp-std = { version = "2.0.0-alpha.4", path = "../../primitives/std", default-features = false }
sp-io = { path = "../../primitives/io", default-features = false, version = "2.0.0-alpha.4"}
frame-support = { version = "2.0.0-alpha.4", default-features = false, path = "../support" }
frame-system = { version = "2.0.0-alpha.4", default-features = false, path = "../system" }
>>>>>>> 9fa8589d


[features]
default = [ "std" ]
std = [
	"codec/std",
	"sp-runtime-interface/std",
	"sp-runtime/std",
	"sp-api/std",
	"sp-std/std",
	"frame-support/std",
	"frame-system/std",
]<|MERGE_RESOLUTION|>--- conflicted
+++ resolved
@@ -10,24 +10,14 @@
 
 [dependencies]
 codec = { package = "parity-scale-codec", version = "1.2.0", default-features = false }
-<<<<<<< HEAD
-sp-api = { version = "2.0.0-alpha.2", path = "../../primitives/api", default-features = false }
-sp-runtime-interface = { version = "2.0.0-alpha.2", path = "../../primitives/runtime-interface", default-features = false }
-sp-runtime = { version = "2.0.0-alpha.2", path = "../../primitives/runtime", default-features = false }
-sp-stats = { version = "2.0.0-alpha.2", path = "../../primitives/stats", default-features = false }
-sp-std = { version = "2.0.0-alpha.2", path = "../../primitives/std", default-features = false }
-sp-io = { path = "../../primitives/io", default-features = false, version = "2.0.0-alpha.2" }
-frame-support = { version = "2.0.0-alpha.2", default-features = false, path = "../support" }
-frame-system = { version = "2.0.0-alpha.2", default-features = false, path = "../system" }
-=======
 sp-api = { version = "2.0.0-alpha.4", path = "../../primitives/api", default-features = false }
 sp-runtime-interface = { version = "2.0.0-alpha.4", path = "../../primitives/runtime-interface", default-features = false }
 sp-runtime = { version = "2.0.0-alpha.4", path = "../../primitives/runtime", default-features = false }
 sp-std = { version = "2.0.0-alpha.4", path = "../../primitives/std", default-features = false }
+sp-stats = { version = "2.0.0-alpha.4", path = "../../primitives/stats", default-features = false }
 sp-io = { path = "../../primitives/io", default-features = false, version = "2.0.0-alpha.4"}
 frame-support = { version = "2.0.0-alpha.4", default-features = false, path = "../support" }
 frame-system = { version = "2.0.0-alpha.4", default-features = false, path = "../system" }
->>>>>>> 9fa8589d
 
 
 [features]
