// Copyright 2019-2020 Parity Technologies (UK) Ltd.
// This file is part of Substrate.

// Substrate is free software: you can redistribute it and/or modify
// it under the terms of the GNU General Public License as published by
// the Free Software Foundation, either version 3 of the License, or
// (at your option) any later version.

// Substrate is distributed in the hope that it will be useful,
// but WITHOUT ANY WARRANTY; without even the implied warranty of
// MERCHANTABILITY or FITNESS FOR A PARTICULAR PURPOSE.  See the
// GNU General Public License for more details.

// You should have received a copy of the GNU General Public License
// along with Substrate.  If not, see <http://www.gnu.org/licenses/>.

//! An opt-in utility for tracking historical sessions in SRML-session.
//!
//! This is generally useful when implementing blockchains that require accountable
//! safety where validators from some amount f prior sessions must remain slashable.
//!
//! Rather than store the full session data for any given session, we instead commit
//! to the roots of merkle tries containing the session data.
//!
//! These roots and proofs of inclusion can be generated at any time during the current session.
//! Afterwards, the proofs can be fed to a consensus module when reporting misbehavior.

use sp_std::prelude::*;
use codec::{Encode, Decode};
use sp_runtime::KeyTypeId;
use sp_runtime::traits::{Convert, OpaqueKeys, Hash as HashT};
use frame_support::{decl_module, decl_storage};
use frame_support::{Parameter, print};
use sp_trie::{MemoryDB, Trie, TrieMut, Recorder, EMPTY_PREFIX};
use sp_trie::trie_types::{TrieDBMut, TrieDB};
use super::{SessionIndex, Module as SessionModule};

type ValidatorCount = u32;

/// Trait necessary for the historical module.
pub trait Trait: super::Trait {
	/// Full identification of the validator.
	type FullIdentification: Parameter;

	/// A conversion from validator ID to full identification.
	///
	/// This should contain any references to economic actors associated with the
	/// validator, since they may be outdated by the time this is queried from a
	/// historical trie.
	///
	/// It must return the identification for the current session index.
	type FullIdentificationOf: Convert<Self::ValidatorId, Option<Self::FullIdentification>>;
}

decl_storage! {
	trait Store for Module<T: Trait> as Session {
		/// Mapping from historical session indices to session-data root hash and validator count.
		HistoricalSessions get(fn historical_root): map SessionIndex => Option<(T::Hash, ValidatorCount)>;
		/// The range of historical sessions we store. [first, last)
		StoredRange: Option<(SessionIndex, SessionIndex)>;
		/// Deprecated.
		CachedObsolete: map SessionIndex => Option<Vec<(T::ValidatorId, T::FullIdentification)>>;
	}
}

decl_module! {
	pub struct Module<T: Trait> for enum Call where origin: T::Origin {
		fn on_initialize(_n: T::BlockNumber) {
			CachedObsolete::<T>::remove_all();
		}
	}
}

impl<T: Trait> Module<T> {
	/// Prune historical stored session roots up to (but not including)
	/// `up_to`.
	pub fn prune_up_to(up_to: SessionIndex) {
		<Self as Store>::StoredRange::mutate(|range| {
			let (start, end) = match *range {
				Some(range) => range,
				None => return, // nothing to prune.
			};

			let up_to = sp_std::cmp::min(up_to, end);

			if up_to < start {
				return // out of bounds. harmless.
			}

			(start..up_to).for_each(<Self as Store>::HistoricalSessions::remove);

			let new_start = up_to;
			*range = if new_start == end {
				None // nothing is stored.
			} else {
				Some((new_start, end))
			}
		})
	}
}

/// Specialization of the crate-level `SessionManager` which returns the set of full identification
/// when creating a new session.
pub trait SessionManager<ValidatorId, FullIdentification>: crate::SessionManager<ValidatorId> {
	/// If there was a validator set change, its returns the set of new validators along with their
	/// full identifications.
	fn new_session(new_index: SessionIndex) -> Option<Vec<(ValidatorId, FullIdentification)>>;
	fn end_session(end_index: SessionIndex);
}

/// An `SessionManager` implementation that wraps an inner `I` and also
/// sets the historical trie root of the ending session.
pub struct NoteHistoricalRoot<T, I>(sp_std::marker::PhantomData<(T, I)>);

impl<T: Trait, I> crate::SessionManager<T::ValidatorId> for NoteHistoricalRoot<T, I>
	where I: SessionManager<T::ValidatorId, T::FullIdentification>
{
<<<<<<< HEAD
	/// O(range * data)
	fn on_session_ending(ending: SessionIndex, applied_at: SessionIndex) -> Option<Vec<T::ValidatorId>> {
=======
	fn new_session(new_index: SessionIndex) -> Option<Vec<T::ValidatorId>> {
>>>>>>> cfbb24cb
		StoredRange::mutate(|range| {
			range.get_or_insert_with(|| (new_index, new_index)).1 = new_index + 1;
		});

		let new_validators_and_id = <I as SessionManager<_, _>>::new_session(new_index);
		let new_validators = new_validators_and_id.as_ref().map(|new_validators| {
			new_validators.iter().map(|(v, _id)| v.clone()).collect()
		});

		if let Some(new_validators) = new_validators_and_id {
			let count = new_validators.len() as u32;
			match ProvingTrie::<T>::generate_for(new_validators) {
				Ok(trie) => <HistoricalSessions<T>>::insert(new_index, &(trie.root, count)),
				Err(reason) => {
					print("Failed to generate historical ancestry-inclusion proof.");
					print(reason);
				}
			};
		} else {
			let previous_index = new_index.saturating_sub(1);
			if let Some(previous_session) = <HistoricalSessions<T>>::get(previous_index) {
				<HistoricalSessions<T>>::insert(new_index, previous_session);
			}
		}

		new_validators
	}
	fn end_session(end_index: SessionIndex) {
		<I as SessionManager<_, _>>::end_session(end_index)
	}
}

type HasherOf<T> = <<T as frame_system::Trait>::Hashing as HashT>::Hasher;

/// A tuple of the validator's ID and their full identification.
pub type IdentificationTuple<T> = (<T as crate::Trait>::ValidatorId, <T as Trait>::FullIdentification);

/// a trie instance for checking and generating proofs.
pub struct ProvingTrie<T: Trait> {
	db: MemoryDB<HasherOf<T>>,
	root: T::Hash,
}

impl<T: Trait> ProvingTrie<T> {
<<<<<<< HEAD
	/// O(stored data)
	fn generate_for(now: SessionIndex) -> Result<Self, &'static str> {
=======
	fn generate_for<I>(validators: I) -> Result<Self, &'static str>
		where I: IntoIterator<Item=(T::ValidatorId, T::FullIdentification)>
	{
>>>>>>> cfbb24cb
		let mut db = MemoryDB::default();
		let mut root = Default::default();

		{
			let mut trie = TrieDBMut::new(&mut db, &mut root);
			for (i, (validator, full_id)) in validators.into_iter().enumerate() {
				let i = i as u32;
				let keys = match <SessionModule<T>>::load_keys(&validator) {
					None => continue,
					Some(k) => k,
				};

				let full_id = (validator, full_id);

				// map each key to the owner index.
				for key_id in T::Keys::key_ids() {
					let key = keys.get_raw(*key_id);
					let res = (key_id, key).using_encoded(|k|
						i.using_encoded(|v| trie.insert(k, v))
					);

					let _ = res.map_err(|_| "failed to insert into trie")?;
				}

				// map each owner index to the full identification.
				let _ = i.using_encoded(|k| full_id.using_encoded(|v| trie.insert(k, v)))
					.map_err(|_| "failed to insert into trie")?;
			}
		}

		Ok(ProvingTrie {
			db,
			root,
		})
	}

	fn from_nodes(root: T::Hash, nodes: &[Vec<u8>]) -> Self {
		use sp_trie::HashDBT;

		let mut memory_db = MemoryDB::default();
		for node in nodes {
			HashDBT::insert(&mut memory_db, EMPTY_PREFIX, &node[..]);
		}

		ProvingTrie {
			db: memory_db,
			root,
		}
	}

	/// Prove the full verification data for a given key and key ID.
	pub fn prove(&self, key_id: KeyTypeId, key_data: &[u8]) -> Option<Vec<Vec<u8>>> {
		let trie = TrieDB::new(&self.db, &self.root).ok()?;
		let mut recorder = Recorder::new();
		let val_idx = (key_id, key_data).using_encoded(|s| {
			trie.get_with(s, &mut recorder)
				.ok()?
				.and_then(|raw| u32::decode(&mut &*raw).ok())
		})?;

		val_idx.using_encoded(|s| {
			trie.get_with(s, &mut recorder)
				.ok()?
				.and_then(|raw| <IdentificationTuple<T>>::decode(&mut &*raw).ok())
		})?;

		Some(recorder.drain().into_iter().map(|r| r.data).collect())
	}

	/// Access the underlying trie root.
	pub fn root(&self) -> &T::Hash {
		&self.root
	}

	// Check a proof contained within the current memory-db. Returns `None` if the
	// nodes within the current `MemoryDB` are insufficient to query the item.
	fn query(&self, key_id: KeyTypeId, key_data: &[u8]) -> Option<IdentificationTuple<T>> {
		let trie = TrieDB::new(&self.db, &self.root).ok()?;
		let val_idx = (key_id, key_data).using_encoded(|s| trie.get(s))
			.ok()?
			.and_then(|raw| u32::decode(&mut &*raw).ok())?;

		val_idx.using_encoded(|s| trie.get(s))
			.ok()?
			.and_then(|raw| <IdentificationTuple<T>>::decode(&mut &*raw).ok())
	}

}

/// Proof of ownership of a specific key.
#[derive(Encode, Decode, Clone)]
pub struct Proof {
	session: SessionIndex,
	trie_nodes: Vec<Vec<u8>>,
}

impl<T: Trait, D: AsRef<[u8]>> frame_support::traits::KeyOwnerProofSystem<(KeyTypeId, D)>
	for Module<T>
{
	type Proof = Proof;
	type IdentificationTuple = IdentificationTuple<T>;

	fn prove(key: (KeyTypeId, D)) -> Option<Self::Proof> {
		let session = <SessionModule<T>>::current_index();
		let validators = <SessionModule<T>>::validators().into_iter()
			.filter_map(|validator| {
				T::FullIdentificationOf::convert(validator.clone())
					.map(|full_id| (validator, full_id))
			});
		let trie = ProvingTrie::<T>::generate_for(validators).ok()?;

		let (id, data) = key;

		trie.prove(id, data.as_ref()).map(|trie_nodes| Proof {
			session,
			trie_nodes,
		})
	}

	fn check_proof(key: (KeyTypeId, D), proof: Proof) -> Option<IdentificationTuple<T>> {
		let (id, data) = key;

		if proof.session == <SessionModule<T>>::current_index() {
			<SessionModule<T>>::key_owner(id, data.as_ref()).and_then(|owner|
				T::FullIdentificationOf::convert(owner.clone()).map(move |id| (owner, id))
			)
		} else {
			let (root, _) = <HistoricalSessions<T>>::get(&proof.session)?;
			let trie = ProvingTrie::<T>::from_nodes(root, &proof.trie_nodes);

			trie.query(id, data.as_ref())
		}
	}
}

#[cfg(test)]
mod tests {
	use super::*;
	use sp_core::crypto::key_types::DUMMY;
	use sp_runtime::{traits::OnInitialize, testing::UintAuthorityId};
	use crate::mock::{
		NEXT_VALIDATORS, force_new_session,
		set_next_validators, Test, System, Session,
	};
	use frame_support::traits::KeyOwnerProofSystem;

	type Historical = Module<Test>;

	fn new_test_ext() -> sp_io::TestExternalities {
		let mut t = frame_system::GenesisConfig::default().build_storage::<Test>().unwrap();
		crate::GenesisConfig::<Test> {
			keys: NEXT_VALIDATORS.with(|l|
				l.borrow().iter().cloned().map(|i| (i, UintAuthorityId(i).into())).collect()
			),
		}.assimilate_storage(&mut t).unwrap();
		sp_io::TestExternalities::new(t)
	}

	#[test]
	fn generated_proof_is_good() {
		new_test_ext().execute_with(|| {
			set_next_validators(vec![1, 2]);
			force_new_session();

			System::set_block_number(1);
			Session::on_initialize(1);

			let encoded_key_1 = UintAuthorityId(1).encode();
			let proof = Historical::prove((DUMMY, &encoded_key_1[..])).unwrap();

			// proof-checking in the same session is OK.
			assert!(Historical::check_proof((DUMMY, &encoded_key_1[..]), proof.clone()).is_some());

			set_next_validators(vec![1, 2, 4]);
			force_new_session();

			System::set_block_number(2);
			Session::on_initialize(2);

			assert!(Historical::historical_root(proof.session).is_some());
			assert!(Session::current_index() > proof.session);

			// proof-checking in the next session is also OK.
			assert!(Historical::check_proof((DUMMY, &encoded_key_1[..]), proof.clone()).is_some());

			set_next_validators(vec![1, 2, 5]);

			force_new_session();
			System::set_block_number(3);
			Session::on_initialize(3);
		});
	}

	#[test]
	fn prune_up_to_works() {
		new_test_ext().execute_with(|| {
			for i in 1..99u64 {
				set_next_validators(vec![i]);
				force_new_session();

				System::set_block_number(i);
				Session::on_initialize(i);

			}

			assert_eq!(StoredRange::get(), Some((0, 100)));

			for i in 0..100 {
				assert!(Historical::historical_root(i).is_some())
			}

			Historical::prune_up_to(10);
			assert_eq!(StoredRange::get(), Some((10, 100)));

			Historical::prune_up_to(9);
			assert_eq!(StoredRange::get(), Some((10, 100)));

			for i in 10..100 {
				assert!(Historical::historical_root(i).is_some())
			}

			Historical::prune_up_to(99);
			assert_eq!(StoredRange::get(), Some((99, 100)));

			Historical::prune_up_to(100);
			assert_eq!(StoredRange::get(), None);

			for i in 99..199u64 {
				set_next_validators(vec![i]);
				force_new_session();

				System::set_block_number(i);
				Session::on_initialize(i);

			}

			assert_eq!(StoredRange::get(), Some((100, 200)));

			for i in 100..200 {
				assert!(Historical::historical_root(i).is_some())
			}

			Historical::prune_up_to(9999);
			assert_eq!(StoredRange::get(), None);

			for i in 100..200 {
				assert!(Historical::historical_root(i).is_none())
			}
		});
	}
}<|MERGE_RESOLUTION|>--- conflicted
+++ resolved
@@ -115,12 +115,8 @@
 impl<T: Trait, I> crate::SessionManager<T::ValidatorId> for NoteHistoricalRoot<T, I>
 	where I: SessionManager<T::ValidatorId, T::FullIdentification>
 {
-<<<<<<< HEAD
 	/// O(range * data)
-	fn on_session_ending(ending: SessionIndex, applied_at: SessionIndex) -> Option<Vec<T::ValidatorId>> {
-=======
 	fn new_session(new_index: SessionIndex) -> Option<Vec<T::ValidatorId>> {
->>>>>>> cfbb24cb
 		StoredRange::mutate(|range| {
 			range.get_or_insert_with(|| (new_index, new_index)).1 = new_index + 1;
 		});
@@ -165,14 +161,10 @@
 }
 
 impl<T: Trait> ProvingTrie<T> {
-<<<<<<< HEAD
 	/// O(stored data)
-	fn generate_for(now: SessionIndex) -> Result<Self, &'static str> {
-=======
 	fn generate_for<I>(validators: I) -> Result<Self, &'static str>
 		where I: IntoIterator<Item=(T::ValidatorId, T::FullIdentification)>
 	{
->>>>>>> cfbb24cb
 		let mut db = MemoryDB::default();
 		let mut root = Default::default();
 
