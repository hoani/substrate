// Copyright 2017 Parity Technologies (UK) Ltd.
// This file is part of Substrate Demo.

// Substrate Demo is free software: you can redistribute it and/or modify
// it under the terms of the GNU General Public License as published by
// the Free Software Foundation, either version 3 of the License, or
// (at your option) any later version.

// Substrate Demo is distributed in the hope that it will be useful,
// but WITHOUT ANY WARRANTY; without even the implied warranty of
// MERCHANTABILITY or FITNESS FOR A PARTICULAR PURPOSE.  See the
// GNU General Public License for more details.

// You should have received a copy of the GNU General Public License
// along with Substrate Demo.  If not, see <http://www.gnu.org/licenses/>.

//! The Substrate Demo runtime. This can be compiled with ``#[no_std]`, ready for Wasm.

#![cfg_attr(not(feature = "std"), no_std)]

#[macro_use]
extern crate substrate_runtime_io as runtime_io;

#[macro_use]
extern crate substrate_runtime_support;

#[macro_use]
extern crate substrate_runtime_primitives as runtime_primitives;

#[cfg(feature = "std")]
#[macro_use]
extern crate serde_derive;

#[cfg(feature = "std")]
extern crate serde;

extern crate substrate_codec as codec;

#[macro_use]
extern crate substrate_codec_derive;

#[cfg_attr(not(feature = "std"), macro_use)]
extern crate substrate_runtime_std as rstd;
extern crate substrate_runtime_balances as balances;
extern crate substrate_runtime_consensus as consensus;
extern crate substrate_runtime_council as council;
extern crate substrate_runtime_democracy as democracy;
extern crate substrate_runtime_executive as executive;
extern crate substrate_runtime_session as session;
extern crate substrate_runtime_staking as staking;
extern crate substrate_runtime_system as system;
extern crate substrate_runtime_timestamp as timestamp;
#[macro_use]
extern crate substrate_runtime_version as version;
extern crate demo_primitives;

#[cfg(feature = "std")]
mod checked_block;

use rstd::prelude::*;
use demo_primitives::{AccountId, AccountIndex, Balance, BlockNumber, Hash, Index, SessionKey, Signature, InherentData};
use runtime_primitives::generic;
use runtime_primitives::traits::{Convert, BlakeTwo256};
use version::RuntimeVersion;

#[cfg(any(feature = "std", test))]
pub use runtime_primitives::BuildStorage;
pub use consensus::Call as ConsensusCall;
pub use timestamp::Call as TimestampCall;
#[cfg(any(feature = "std", test))]
pub use checked_block::CheckedBlock;

const TIMESTAMP_SET_POSITION: u32 = 0;
const NOTE_OFFLINE_POSITION: u32 = 1;

// Workaround for https://github.com/rust-lang/rust/issues/26925 . Remove when sorted.
#[derive(Clone, Copy, PartialEq, Eq)]
#[cfg_attr(feature = "std", derive(Debug, Serialize, Deserialize))]
/// Runtime runtime type used to parameterize the various modules.
pub struct Runtime;

/// Runtime version.
pub const VERSION: RuntimeVersion = RuntimeVersion {
	spec_name: ver_str!("demo"),
	impl_name: ver_str!("substrate-demo"),
	authoring_version: 1,
	spec_version: 1,
	impl_version: 0,
};

/// Version module for this concrete runtime.
pub type Version = version::Module<Runtime>;

impl version::Trait for Runtime {
	const VERSION: RuntimeVersion = VERSION;
}

impl system::Trait for Runtime {
	type PublicAux = Self::AccountId;
	type Index = Index;
	type BlockNumber = BlockNumber;
	type Hash = Hash;
	type Hashing = BlakeTwo256;
	type Digest = generic::Digest<Vec<u8>>;
	type AccountId = AccountId;
	type Header = generic::Header<BlockNumber, BlakeTwo256, Vec<u8>>;
	type Event = Event;
}

/// System module for this concrete runtime.
pub type System = system::Module<Runtime>;

impl balances::Trait for Runtime {
	type Balance = Balance;
	type AccountIndex = AccountIndex;
	type OnFreeBalanceZero = Staking;
	type EnsureAccountLiquid = Staking;
	type Event = Event;
}

/// Staking module for this concrete runtime.
pub type Balances = balances::Module<Runtime>;

<<<<<<< HEAD
impl consensus::Trait for Concrete {
	const NOTE_OFFLINE_POSITION: u32 = NOTE_OFFLINE_POSITION;
=======
impl consensus::Trait for Runtime {
	const NOTE_OFFLINE_POSITION: u32 = 1;
>>>>>>> 2b41b778
	type SessionKey = SessionKey;
	type OnOfflineValidator = Staking;
}

/// Consensus module for this concrete runtime.
pub type Consensus = consensus::Module<Runtime>;

<<<<<<< HEAD
impl timestamp::Trait for Concrete {
	const TIMESTAMP_SET_POSITION: u32 = TIMESTAMP_SET_POSITION;
=======
impl timestamp::Trait for Runtime {
	const TIMESTAMP_SET_POSITION: u32 = 0;

>>>>>>> 2b41b778
	type Moment = u64;
}

/// Timestamp module for this concrete runtime.
pub type Timestamp = timestamp::Module<Runtime>;

/// Session key conversion.
pub struct SessionKeyConversion;
impl Convert<AccountId, SessionKey> for SessionKeyConversion {
	fn convert(a: AccountId) -> SessionKey {
		a.0.into()
	}
}

impl session::Trait for Runtime {
	type ConvertAccountIdToSessionKey = SessionKeyConversion;
	type OnSessionChange = Staking;
	type Event = Event;
}

/// Session module for this concrete runtime.
pub type Session = session::Module<Runtime>;

impl staking::Trait for Runtime {
	type OnRewardMinted = ();
	type Event = Event;
}

/// Staking module for this concrete runtime.
pub type Staking = staking::Module<Runtime>;

impl democracy::Trait for Runtime {
	type Proposal = PrivCall;
}

/// Democracy module for this concrete runtime.
pub type Democracy = democracy::Module<Runtime>;

impl council::Trait for Runtime {}

/// Council module for this concrete runtime.
pub type Council = council::Module<Runtime>;
/// Council voting module for this concrete runtime.
pub type CouncilVoting = council::voting::Module<Runtime>;

impl_outer_event! {
	pub enum Event for Runtime {
		balances, session, staking
	}
}

impl_outer_dispatch! {
	#[derive(Clone, PartialEq, Eq)]
	#[cfg_attr(feature = "std", derive(Debug, Serialize, Deserialize))]
	pub enum Call where aux: <Runtime as system::Trait>::PublicAux {
		Consensus = 0,
		Balances = 1,
		Session = 2,
		Staking = 3,
		Timestamp = 4,
		Democracy = 5,
		Council = 6,
		CouncilVoting = 7,
	}

	#[derive(Clone, PartialEq, Eq)]
	#[cfg_attr(feature = "std", derive(Debug, Serialize, Deserialize))]
	pub enum PrivCall {
		Consensus = 0,
		Balances = 1,
		Session = 2,
		Staking = 3,
		Democracy = 4,
		Council = 5,
		CouncilVoting = 6,
	}
}

/// The address format for describing accounts.
<<<<<<< HEAD
pub use balances::address::Address as RawAddress;
/// The address format for describing accounts.
pub type Address = balances::Address<Concrete>;
=======
pub type Address = balances::Address<Runtime>;
>>>>>>> 2b41b778
/// Block header type as expected by this runtime.
pub type Header = generic::Header<BlockNumber, BlakeTwo256, Vec<u8>>;
/// Block type as expected by this runtime.
pub type Block = generic::Block<Header, UncheckedExtrinsic>;
/// BlockId type as expected by this runtime.
pub type BlockId = generic::BlockId<Block>;
/// Unchecked extrinsic type as expected by this runtime.
pub type UncheckedExtrinsic = generic::UncheckedExtrinsic<Address, Index, Call, Signature>;
/// Extrinsic type as expected by this runtime. This is not the type that is signed.
pub type Extrinsic = generic::Extrinsic<Address, Index, Call>;
/// Extrinsic type that is signed.
pub type BareExtrinsic = generic::Extrinsic<AccountId, Index, Call>;
/// Executive: handles dispatch to the various modules.
<<<<<<< HEAD
pub type Executive = executive::Executive<Concrete, Block, Balances, Balances,
	((((((), Council), Democracy), Staking), Session), Timestamp)>;
=======
pub type Executive = executive::Executive<Runtime, Block, Balances, Balances,
	(((((), Council), Democracy), Staking), Session)>;
>>>>>>> 2b41b778

impl_outer_config! {
	pub struct GenesisConfig for Runtime {
		ConsensusConfig => consensus,
		SystemConfig => system,
		BalancesConfig => balances,
		SessionConfig => session,
		StakingConfig => staking,
		DemocracyConfig => democracy,
		CouncilConfig => council,
		TimestampConfig => timestamp,
	}
}

pub mod api {
	impl_stubs!(
		version => |()| super::Version::version(),
		authorities => |()| super::Consensus::authorities(),
		initialise_block => |header| super::Executive::initialise_block(&header),
		apply_extrinsic => |extrinsic| super::Executive::apply_extrinsic(extrinsic),
		execute_block => |block| super::Executive::execute_block(block),
		finalise_block => |()| super::Executive::finalise_block(),
		inherent_extrinsics => |(inherent, spec_version)| super::inherent_extrinsics(inherent, spec_version),
		validator_count => |()| super::Session::validator_count(),
		validators => |()| super::Session::validators(),
		timestamp => |()| super::Timestamp::get(),
		random_seed => |()| super::System::random_seed(),
		account_nonce => |account| super::System::account_nonce(&account),
		lookup_address => |address| super::Balances::lookup_address(address)
	);
}

/// Produces the list of inherent extrinsics.
fn inherent_extrinsics(data: InherentData, _spec_version: u32) -> Vec<UncheckedExtrinsic> {
	let make_inherent = |function| UncheckedExtrinsic::new(
		Extrinsic {
			signed: Default::default(),
			function,
			index: 0,
		},
		Default::default(),
		);

	let mut inherent = vec![
		make_inherent(Call::Timestamp(TimestampCall::set(data.timestamp))),
	];

	if !data.offline_indices.is_empty() {
		inherent.push(make_inherent(
				Call::Consensus(ConsensusCall::note_offline(data.offline_indices))
		));
	}

	inherent
}<|MERGE_RESOLUTION|>--- conflicted
+++ resolved
@@ -121,13 +121,8 @@
 /// Staking module for this concrete runtime.
 pub type Balances = balances::Module<Runtime>;
 
-<<<<<<< HEAD
-impl consensus::Trait for Concrete {
+impl consensus::Trait for Runtime {
 	const NOTE_OFFLINE_POSITION: u32 = NOTE_OFFLINE_POSITION;
-=======
-impl consensus::Trait for Runtime {
-	const NOTE_OFFLINE_POSITION: u32 = 1;
->>>>>>> 2b41b778
 	type SessionKey = SessionKey;
 	type OnOfflineValidator = Staking;
 }
@@ -135,14 +130,8 @@
 /// Consensus module for this concrete runtime.
 pub type Consensus = consensus::Module<Runtime>;
 
-<<<<<<< HEAD
-impl timestamp::Trait for Concrete {
+impl timestamp::Trait for Runtime {
 	const TIMESTAMP_SET_POSITION: u32 = TIMESTAMP_SET_POSITION;
-=======
-impl timestamp::Trait for Runtime {
-	const TIMESTAMP_SET_POSITION: u32 = 0;
-
->>>>>>> 2b41b778
 	type Moment = u64;
 }
 
@@ -222,13 +211,9 @@
 }
 
 /// The address format for describing accounts.
-<<<<<<< HEAD
 pub use balances::address::Address as RawAddress;
 /// The address format for describing accounts.
-pub type Address = balances::Address<Concrete>;
-=======
 pub type Address = balances::Address<Runtime>;
->>>>>>> 2b41b778
 /// Block header type as expected by this runtime.
 pub type Header = generic::Header<BlockNumber, BlakeTwo256, Vec<u8>>;
 /// Block type as expected by this runtime.
@@ -242,13 +227,8 @@
 /// Extrinsic type that is signed.
 pub type BareExtrinsic = generic::Extrinsic<AccountId, Index, Call>;
 /// Executive: handles dispatch to the various modules.
-<<<<<<< HEAD
-pub type Executive = executive::Executive<Concrete, Block, Balances, Balances,
+pub type Executive = executive::Executive<Runtime, Block, Balances, Balances,
 	((((((), Council), Democracy), Staking), Session), Timestamp)>;
-=======
-pub type Executive = executive::Executive<Runtime, Block, Balances, Balances,
-	(((((), Council), Democracy), Staking), Session)>;
->>>>>>> 2b41b778
 
 impl_outer_config! {
 	pub struct GenesisConfig for Runtime {
