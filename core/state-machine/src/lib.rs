// Copyright 2017-2019 Parity Technologies (UK) Ltd.
// This file is part of Substrate.

// Substrate is free software: you can redistribute it and/or modify
// it under the terms of the GNU General Public License as published by
// the Free Software Foundation, either version 3 of the License, or
// (at your option) any later version.

// Substrate is distributed in the hope that it will be useful,
// but WITHOUT ANY WARRANTY; without even the implied warranty of
// MERCHANTABILITY or FITNESS FOR A PARTICULAR PURPOSE.  See the
// GNU General Public License for more details.

// You should have received a copy of the GNU General Public License
// along with Substrate.  If not, see <http://www.gnu.org/licenses/>.

//! Substrate state machine implementation.

#![warn(missing_docs)]

use std::{fmt, panic::UnwindSafe, result, marker::PhantomData};
use std::borrow::Cow;
use log::warn;
use hash_db::Hasher;
<<<<<<< HEAD
use parity_codec::{Decode, Encode};
use primitives::{NativeOrEncoded, NeverNativeValue, offchain};
=======
use codec::{Decode, Encode};
use primitives::{
	storage::well_known_keys, NativeOrEncoded, NeverNativeValue, offchain,
	traits::BareCryptoStorePtr,
};
>>>>>>> 6fbca29c

pub mod backend;
mod changes_trie;
mod ext;
mod testing;
mod basic;
mod overlayed_changes;
mod proving_backend;
mod trie_backend;
mod trie_backend_essence;

use overlayed_changes::OverlayedChangeSet;
pub use trie::{TrieMut, DBValue, MemoryDB};
pub use trie::trie_types::{Layout, TrieDBMut};
pub use testing::TestExternalities;
pub use basic::BasicExternalities;
pub use ext::Ext;
pub use backend::Backend;
pub use changes_trie::{
	AnchorBlockId as ChangesTrieAnchorBlockId,
	State as ChangesTrieState,
	Storage as ChangesTrieStorage,
	RootsStorage as ChangesTrieRootsStorage,
	InMemoryStorage as InMemoryChangesTrieStorage,
	ConfigurationRange as ChangesTrieConfigurationRange,
	key_changes, key_changes_proof,
	key_changes_proof_check, key_changes_proof_check_with_db,
	prune as prune_changes_tries,
	disabled_state as disabled_changes_trie_state,
};
pub use overlayed_changes::OverlayedChanges;
pub use proving_backend::{
	create_proof_check_backend, create_proof_check_backend_storage,
	Recorder as ProofRecorder, ProvingBackend,
};
pub use trie_backend_essence::{TrieBackendStorage, Storage};
pub use trie_backend::TrieBackend;


/// A wrapper around a child storage key.
///
/// This wrapper ensures that the child storage key is correct and properly used. It is
/// impossible to create an instance of this struct without providing a correct `storage_key`.
pub struct ChildStorageKey<'a, H: Hasher> {
	storage_key: Cow<'a, [u8]>,
	_hasher: PhantomData<H>,
}

impl<'a, H: Hasher> ChildStorageKey<'a, H> {
	fn new(storage_key: Cow<'a, [u8]>) -> Option<Self> {
		if !trie::is_child_trie_key_valid::<Layout<H>>(&storage_key) {
			return None;
		}

		Some(ChildStorageKey {
			storage_key,
			_hasher: PhantomData,
		})
	}

	/// Create a new `ChildStorageKey` from a vector.
	///
	/// `storage_key` has should start with `:child_storage:default:`
	/// See `is_child_trie_key_valid` for more details.
	pub fn from_vec(key: Vec<u8>) -> Option<Self> {
		Self::new(Cow::Owned(key))
	}

	/// Create a new `ChildStorageKey` from a slice.
	///
	/// `storage_key` has should start with `:child_storage:default:`
	/// See `is_child_trie_key_valid` for more details.
	pub fn from_slice(key: &'a [u8]) -> Option<Self> {
		Self::new(Cow::Borrowed(key))
	}

	/// Get access to the byte representation of the storage key.
	///
	/// This key is guaranteed to be correct.
	pub fn as_ref(&self) -> &[u8] {
		&*self.storage_key
	}

	/// Destruct this instance into an owned vector that represents the storage key.
	///
	/// This key is guaranteed to be correct.
	pub fn into_owned(self) -> Vec<u8> {
		self.storage_key.into_owned()
	}
}

/// State Machine Error bound.
///
/// This should reflect WASM error type bound for future compatibility.
pub trait Error: 'static + fmt::Debug + fmt::Display + Send {}

impl Error for ExecutionError {}

/// Externalities Error.
///
/// Externalities are not really allowed to have errors, since it's assumed that dependent code
/// would not be executed unless externalities were available. This is included for completeness,
/// and as a transition away from the pre-existing framework.
#[derive(Debug, Eq, PartialEq)]
pub enum ExecutionError {
	/// Backend error.
	Backend(String),
	/// The entry `:code` doesn't exist in storage so there's no way we can execute anything.
	CodeEntryDoesNotExist,
	/// Backend is incompatible with execution proof generation process.
	UnableToGenerateProof,
	/// Invalid execution proof.
	InvalidProof,
}

impl fmt::Display for ExecutionError {
	fn fmt(&self, f: &mut fmt::Formatter) -> fmt::Result { write!(f, "Externalities Error") }
}

type CallResult<R, E> = Result<NativeOrEncoded<R>, E>;

/// Externalities: pinned to specific active address.
pub trait Externalities<H: Hasher> {
	/// Read runtime storage.
	fn storage(&self, key: &[u8]) -> Option<Vec<u8>>;

	/// Get storage value hash. This may be optimized for large values.
	fn storage_hash(&self, key: &[u8]) -> Option<H::Out> {
		self.storage(key).map(|v| H::hash(&v))
	}

	/// Get child storage value hash. This may be optimized for large values.
	fn child_storage_hash(&self, storage_key: ChildStorageKey<H>, key: &[u8]) -> Option<H::Out> {
		self.child_storage(storage_key, key).map(|v| H::hash(&v))
	}

	/// Read original runtime storage, ignoring any overlayed changes.
	fn original_storage(&self, key: &[u8]) -> Option<Vec<u8>>;

	/// Read original runtime child storage, ignoring any overlayed changes.
	fn original_child_storage(&self, storage_key: ChildStorageKey<H>, key: &[u8]) -> Option<Vec<u8>>;

	/// Get original storage value hash, ignoring any overlayed changes.
	/// This may be optimized for large values.
	fn original_storage_hash(&self, key: &[u8]) -> Option<H::Out> {
		self.original_storage(key).map(|v| H::hash(&v))
	}

	/// Get original child storage value hash, ignoring any overlayed changes.
	/// This may be optimized for large values.
	fn original_child_storage_hash(
		&self,
		storage_key: ChildStorageKey<H>,
		key: &[u8],
	) -> Option<H::Out> {
		self.original_child_storage(storage_key, key).map(|v| H::hash(&v))
	}

	/// Read child runtime storage.
	fn child_storage(&self, storage_key: ChildStorageKey<H>, key: &[u8]) -> Option<Vec<u8>>;

	/// Set storage entry `key` of current contract being called (effective immediately).
	fn set_storage(&mut self, key: Vec<u8>, value: Vec<u8>) {
		self.place_storage(key, Some(value));
	}

	/// Set child storage entry `key` of current contract being called (effective immediately).
	fn set_child_storage(&mut self, storage_key: ChildStorageKey<H>, key: Vec<u8>, value: Vec<u8>) {
		self.place_child_storage(storage_key, key, Some(value))
	}

	/// Clear a storage entry (`key`) of current contract being called (effective immediately).
	fn clear_storage(&mut self, key: &[u8]) {
		self.place_storage(key.to_vec(), None);
	}

	/// Clear a child storage entry (`key`) of current contract being called (effective immediately).
	fn clear_child_storage(&mut self, storage_key: ChildStorageKey<H>, key: &[u8]) {
		self.place_child_storage(storage_key, key.to_vec(), None)
	}

	/// Whether a storage entry exists.
	fn exists_storage(&self, key: &[u8]) -> bool {
		self.storage(key).is_some()
	}

	/// Whether a child storage entry exists.
	fn exists_child_storage(&self, storage_key: ChildStorageKey<H>, key: &[u8]) -> bool {
		self.child_storage(storage_key, key).is_some()
	}

	/// Clear an entire child storage.
	fn kill_child_storage(&mut self, storage_key: ChildStorageKey<H>);

	/// Clear storage entries which keys are start with the given prefix.
	fn clear_prefix(&mut self, prefix: &[u8]);

	/// Clear child storage entries which keys are start with the given prefix.
	fn clear_child_prefix(&mut self, storage_key: ChildStorageKey<H>, prefix: &[u8]);

	/// Set or clear a storage entry (`key`) of current contract being called (effective immediately).
	fn place_storage(&mut self, key: Vec<u8>, value: Option<Vec<u8>>);

	/// Set or clear a child storage entry. Return whether the operation succeeds.
	fn place_child_storage(&mut self, storage_key: ChildStorageKey<H>, key: Vec<u8>, value: Option<Vec<u8>>);

	/// Get the identity of the chain.
	fn chain_id(&self) -> u64;

	/// Get the trie root of the current storage map. This will also update all child storage keys in the top-level storage map.
	fn storage_root(&mut self) -> H::Out where H::Out: Ord;

	/// Get the trie root of a child storage map. This will also update the value of the child
	/// storage keys in the top-level storage map.
	/// If the storage root equals the default hash as defined by the trie, the key in the top-level
	/// storage map will be removed.
	fn child_storage_root(&mut self, storage_key: ChildStorageKey<H>) -> Vec<u8>;

	/// Get the change trie root of the current storage overlay at a block with given parent.
	fn storage_changes_root(&mut self, parent: H::Out) -> Result<Option<H::Out>, ()> where H::Out: Ord;

	/// Returns offchain externalities extension if present.
	fn offchain(&mut self) -> Option<&mut dyn offchain::Externalities>;

	/// Returns the keystore.
	fn keystore(&self) -> Option<BareCryptoStorePtr>;
}

/// An implementation of offchain extensions that should never be triggered.
pub enum NeverOffchainExt {}

impl NeverOffchainExt {
	/// Create new offchain extensions.
	pub fn new<'a>() -> Option<&'a mut Self> {
		None
	}
}

impl offchain::Externalities for NeverOffchainExt {
	fn is_validator(&self) -> bool {
		unreachable!()
	}

	fn submit_transaction(&mut self, _extrinsic: Vec<u8>) -> Result<(), ()> {
		unreachable!()
	}

	fn network_state(
		&self,
	) -> Result<offchain::OpaqueNetworkState, ()> {
		unreachable!()
	}

	fn timestamp(&mut self) -> offchain::Timestamp {
		unreachable!()
	}

	fn sleep_until(&mut self, _deadline: offchain::Timestamp) {
		unreachable!()
	}

	fn random_seed(&mut self) -> [u8; 32] {
		unreachable!()
	}

	fn local_storage_set(&mut self, _kind: offchain::StorageKind, _key: &[u8], _value: &[u8]) {
		unreachable!()
	}

	fn local_storage_compare_and_set(
		&mut self,
		_kind: offchain::StorageKind,
		_key: &[u8],
		_old_value: Option<&[u8]>,
		_new_value: &[u8],
	) -> bool {
		unreachable!()
	}

	fn local_storage_get(&mut self, _kind: offchain::StorageKind, _key: &[u8]) -> Option<Vec<u8>> {
		unreachable!()
	}

	fn http_request_start(
		&mut self,
		_method: &str,
		_uri: &str,
		_meta: &[u8]
	) -> Result<offchain::HttpRequestId, ()> {
		unreachable!()
	}

	fn http_request_add_header(
		&mut self,
		_request_id: offchain::HttpRequestId,
		_name: &str,
		_value: &str
	) -> Result<(), ()> {
		unreachable!()
	}

	fn http_request_write_body(
		&mut self,
		_request_id: offchain::HttpRequestId,
		_chunk: &[u8],
		_deadline: Option<offchain::Timestamp>
	) -> Result<(), offchain::HttpError> {
		unreachable!()
	}

	fn http_response_wait(
		&mut self,
		_ids: &[offchain::HttpRequestId],
		_deadline: Option<offchain::Timestamp>
	) -> Vec<offchain::HttpRequestStatus> {
		unreachable!()
	}

	fn http_response_headers(
		&mut self,
		_request_id: offchain::HttpRequestId
	) -> Vec<(Vec<u8>, Vec<u8>)> {
		unreachable!()
	}

	fn http_response_read_body(
		&mut self,
		_request_id: offchain::HttpRequestId,
		_buffer: &mut [u8],
		_deadline: Option<offchain::Timestamp>
	) -> Result<usize, offchain::HttpError> {
		unreachable!()
	}
}

/// Code execution engine.
pub trait CodeExecutor<H: Hasher>: Sized + Send + Sync {
	/// Externalities error type.
	type Error: Error;

	/// Call a given method in the runtime. Returns a tuple of the result (either the output data
	/// or an execution error) together with a `bool`, which is true if native execution was used.
	fn call<
		E: Externalities<H>, R: Encode + Decode + PartialEq, NC: FnOnce() -> result::Result<R, &'static str> + UnwindSafe
	>(
		&self,
		ext: &mut E,
		method: &str,
		data: &[u8],
		use_native: bool,
		native_call: Option<NC>,
	) -> (CallResult<R, Self::Error>, bool);
}

/// Strategy for executing a call into the runtime.
#[derive(Copy, Clone, Eq, PartialEq, Debug)]
pub enum ExecutionStrategy {
	/// Execute with the native equivalent if it is compatible with the given wasm module; otherwise fall back to the wasm.
	NativeWhenPossible,
	/// Use the given wasm module.
	AlwaysWasm,
	/// Run with both the wasm and the native variant (if compatible). Report any discrepency as an error.
	Both,
	/// First native, then if that fails or is not possible, wasm.
	NativeElseWasm,
}

type DefaultHandler<R, E> = fn(
	CallResult<R, E>,
	CallResult<R, E>,
) -> CallResult<R, E>;

/// Like `ExecutionStrategy` only it also stores a handler in case of consensus failure.
#[derive(Clone)]
pub enum ExecutionManager<F> {
	/// Execute with the native equivalent if it is compatible with the given wasm module; otherwise fall back to the wasm.
	NativeWhenPossible,
	/// Use the given wasm module.
	AlwaysWasm,
	/// Run with both the wasm and the native variant (if compatible). Call `F` in the case of any discrepency.
	Both(F),
	/// First native, then if that fails or is not possible, wasm.
	NativeElseWasm,
}

impl<'a, F> From<&'a ExecutionManager<F>> for ExecutionStrategy {
	fn from(s: &'a ExecutionManager<F>) -> Self {
		match *s {
			ExecutionManager::NativeWhenPossible => ExecutionStrategy::NativeWhenPossible,
			ExecutionManager::AlwaysWasm => ExecutionStrategy::AlwaysWasm,
			ExecutionManager::NativeElseWasm => ExecutionStrategy::NativeElseWasm,
			ExecutionManager::Both(_) => ExecutionStrategy::Both,
		}
	}
}

impl ExecutionStrategy {
	/// Gets the corresponding manager for the execution strategy.
	pub fn get_manager<E: std::fmt::Debug, R: Decode + Encode>(self) -> ExecutionManager<DefaultHandler<R, E>> {
		match self {
			ExecutionStrategy::AlwaysWasm => ExecutionManager::AlwaysWasm,
			ExecutionStrategy::NativeWhenPossible => ExecutionManager::NativeWhenPossible,
			ExecutionStrategy::NativeElseWasm => ExecutionManager::NativeElseWasm,
			ExecutionStrategy::Both => ExecutionManager::Both(|wasm_result, native_result| {
				warn!(
					"Consensus error between wasm {:?} and native {:?}. Using wasm.",
					wasm_result,
					native_result
				);
				wasm_result
			}),
		}
	}
}


/// Evaluate to ExecutionManager::NativeWhenPossible, without having to figure out the type.
pub fn native_when_possible<E, R: Decode>() -> ExecutionManager<DefaultHandler<R, E>> {
	 ExecutionManager::NativeWhenPossible
}

/// Evaluate to ExecutionManager::NativeElseWasm, without having to figure out the type.
pub fn native_else_wasm<E, R: Decode>() -> ExecutionManager<DefaultHandler<R, E>> {
	ExecutionManager::NativeElseWasm
}

/// Evaluate to ExecutionManager::NativeWhenPossible, without having to figure out the type.
pub fn always_wasm<E, R: Decode>() -> ExecutionManager<DefaultHandler<R, E>> {
	ExecutionManager::AlwaysWasm
}

/// Creates new substrate state machine.
pub fn new<'a, H, N, B, O, Exec>(
	backend: &'a B,
	changes_trie_state: Option<ChangesTrieState<'a, H, N>>,
	offchain_ext: Option<&'a mut O>,
	overlay: &'a mut OverlayedChanges,
	exec: &'a Exec,
	method: &'a str,
	call_data: &'a [u8],
<<<<<<< HEAD
) -> StateMachine<'a, H, N, B, O, Exec> {
=======
	keystore: Option<BareCryptoStorePtr>,
) -> StateMachine<'a, H, N, B, T, O, Exec> {
>>>>>>> 6fbca29c
	StateMachine {
		backend,
		changes_trie_state,
		offchain_ext,
		overlay,
		exec,
		method,
		call_data,
		keystore,
		_hasher: PhantomData,
	}
}

/// The substrate state machine.
pub struct StateMachine<'a, H, N, B, O, Exec> {
	backend: &'a B,
	changes_trie_state: Option<ChangesTrieState<'a, H, N>>,
	offchain_ext: Option<&'a mut O>,
	overlay: &'a mut OverlayedChanges,
	exec: &'a Exec,
	method: &'a str,
	call_data: &'a [u8],
	keystore: Option<BareCryptoStorePtr>,
	_hasher: PhantomData<(H, N)>,
}

impl<'a, H, N, B, O, Exec> StateMachine<'a, H, N, B, O, Exec> where
	H: Hasher,
	Exec: CodeExecutor<H>,
	B: Backend<H>,
	O: offchain::Externalities,
	H::Out: Ord + 'static,
	N: crate::changes_trie::BlockNumber,
{
	/// Execute a call using the given state backend, overlayed changes, and call executor.
	/// Produces a state-backend-specific "transaction" which can be used to apply the changes
	/// to the backing store, such as the disk.
	///
	/// On an error, no prospective changes are written to the overlay.
	///
	/// Note: changes to code will be in place if this call is made again. For running partial
	/// blocks (e.g. a transaction at a time), ensure a different method is used.
	pub fn execute(
		&mut self,
		strategy: ExecutionStrategy,
	) -> Result<(Vec<u8>, (B::Transaction, H::Out), Option<MemoryDB<H>>), Box<dyn Error>> {
		// We are not giving a native call and thus we are sure that the result can never be a native
		// value.
		self.execute_using_consensus_failure_handler::<_, NeverNativeValue, fn() -> _>(
			strategy.get_manager(),
			true,
			None,
		)
		.map(|(result, storage_tx, changes_tx)| (
			result.into_encoded(),
			storage_tx.expect("storage_tx is always computed when compute_tx is true; qed"),
			changes_tx,
		))
	}

	fn execute_aux<R, NC>(
		&mut self,
		compute_tx: bool,
		use_native: bool,
		native_call: Option<NC>,
	) -> (
		CallResult<R, Exec::Error>,
		bool,
		Option<(B::Transaction, H::Out)>,
		Option<MemoryDB<H>>,
	) where
		R: Decode + Encode + PartialEq,
		NC: FnOnce() -> result::Result<R, &'static str> + UnwindSafe,
	{
		let mut externalities = ext::Ext::new(
			self.overlay,
			self.backend,
			self.changes_trie_state.as_ref(),
			self.offchain_ext.as_mut().map(|x| &mut **x),
			self.keystore.clone(),
		);
		let (result, was_native) = self.exec.call(
			&mut externalities,
			self.method,
			self.call_data,
			use_native,
			native_call,
		);
		let (storage_delta, changes_delta) = if compute_tx {
			let (storage_delta, changes_delta) = externalities.transaction();
			(Some(storage_delta), changes_delta)
		} else {
			(None, None)
		};
		(result, was_native, storage_delta, changes_delta)
	}

	fn execute_call_with_both_strategy<Handler, R, NC>(
		&mut self,
		compute_tx: bool,
		mut native_call: Option<NC>,
		orig_prospective: OverlayedChangeSet,
		on_consensus_failure: Handler,
	) -> (CallResult<R, Exec::Error>, Option<(B::Transaction, H::Out)>, Option<MemoryDB<H>>) where
		R: Decode + Encode + PartialEq,
		NC: FnOnce() -> result::Result<R, &'static str> + UnwindSafe,
		Handler: FnOnce(
			CallResult<R, Exec::Error>,
			CallResult<R, Exec::Error>
		) -> CallResult<R, Exec::Error>
	{
		let (result, was_native, storage_delta, changes_delta) = self.execute_aux(compute_tx, true, native_call.take());

		if was_native {
			self.overlay.prospective = orig_prospective.clone();
			let (wasm_result, _, wasm_storage_delta, wasm_changes_delta) = self.execute_aux(compute_tx, false, native_call);

			if (result.is_ok() && wasm_result.is_ok()
				&& result.as_ref().ok() == wasm_result.as_ref().ok())
				|| result.is_err() && wasm_result.is_err() {
				(result, storage_delta, changes_delta)
			} else {
				(on_consensus_failure(wasm_result, result), wasm_storage_delta, wasm_changes_delta)
			}
		} else {
			(result, storage_delta, changes_delta)
		}
	}

	fn execute_call_with_native_else_wasm_strategy<R, NC>(
		&mut self,
		compute_tx: bool,
		mut native_call: Option<NC>,
		orig_prospective: OverlayedChangeSet,
	) -> (CallResult<R, Exec::Error>, Option<(B::Transaction, H::Out)>, Option<MemoryDB<H>>) where
		R: Decode + Encode + PartialEq,
		NC: FnOnce() -> result::Result<R, &'static str> + UnwindSafe,
	{
		let (result, was_native, storage_delta, changes_delta) = self.execute_aux(compute_tx, true, native_call.take());

		if !was_native || result.is_ok() {
			(result, storage_delta, changes_delta)
		} else {
			self.overlay.prospective = orig_prospective.clone();
			let (wasm_result, _, wasm_storage_delta, wasm_changes_delta) = self.execute_aux(compute_tx, false, native_call);
			(wasm_result, wasm_storage_delta, wasm_changes_delta)
		}
	}

	/// Execute a call using the given state backend, overlayed changes, and call executor.
	/// Produces a state-backend-specific "transaction" which can be used to apply the changes
	/// to the backing store, such as the disk.
	///
	/// On an error, no prospective changes are written to the overlay.
	///
	/// Note: changes to code will be in place if this call is made again. For running partial
	/// blocks (e.g. a transaction at a time), ensure a different method is used.
	pub fn execute_using_consensus_failure_handler<Handler, R, NC>(
		&mut self,
		manager: ExecutionManager<Handler>,
		compute_tx: bool,
		mut native_call: Option<NC>,
	) -> Result<(
		NativeOrEncoded<R>,
		Option<(B::Transaction, H::Out)>,
		Option<MemoryDB<H>>
	), Box<dyn Error>> where
		R: Decode + Encode + PartialEq,
		NC: FnOnce() -> result::Result<R, &'static str> + UnwindSafe,
		Handler: FnOnce(
			CallResult<R, Exec::Error>,
			CallResult<R, Exec::Error>
		) -> CallResult<R, Exec::Error>
	{
		let changes_tries_enabled = self.changes_trie_state.is_some();
		self.overlay.collect_extrinsics(changes_tries_enabled);

		let result = {
			let orig_prospective = self.overlay.prospective.clone();

			let (result, storage_delta, changes_delta) = match manager {
				ExecutionManager::Both(on_consensus_failure) => {
					self.execute_call_with_both_strategy(compute_tx, native_call.take(), orig_prospective, on_consensus_failure)
				},
				ExecutionManager::NativeElseWasm => {
					self.execute_call_with_native_else_wasm_strategy(compute_tx, native_call.take(), orig_prospective)
				},
				ExecutionManager::AlwaysWasm => {
					let (result, _, storage_delta, changes_delta) = self.execute_aux(compute_tx, false, native_call);
					(result, storage_delta, changes_delta)
				},
				ExecutionManager::NativeWhenPossible => {
					let (result, _was_native, storage_delta, changes_delta) = self.execute_aux(compute_tx, true, native_call);
					(result, storage_delta, changes_delta)
				},
			};
			result.map(move |out| (out, storage_delta, changes_delta))
		};

		result.map_err(|e| Box::new(e) as _)
	}
}

/// Prove execution using the given state backend, overlayed changes, and call executor.
pub fn prove_execution<B, H, Exec>(
	mut backend: B,
	overlay: &mut OverlayedChanges,
	exec: &Exec,
	method: &str,
	call_data: &[u8],
	keystore: Option<BareCryptoStorePtr>,
) -> Result<(Vec<u8>, Vec<Vec<u8>>), Box<dyn Error>>
where
	B: Backend<H>,
	H: Hasher,
	Exec: CodeExecutor<H>,
	H::Out: Ord + 'static,
{
	let trie_backend = backend.as_trie_backend()
		.ok_or_else(|| Box::new(ExecutionError::UnableToGenerateProof) as Box<dyn Error>)?;
	prove_execution_on_trie_backend(trie_backend, overlay, exec, method, call_data, keystore)
}

/// Prove execution using the given trie backend, overlayed changes, and call executor.
/// Produces a state-backend-specific "transaction" which can be used to apply the changes
/// to the backing store, such as the disk.
/// Execution proof is the set of all 'touched' storage DBValues from the backend.
///
/// On an error, no prospective changes are written to the overlay.
///
/// Note: changes to code will be in place if this call is made again. For running partial
/// blocks (e.g. a transaction at a time), ensure a different method is used.
pub fn prove_execution_on_trie_backend<S, H, Exec>(
	trie_backend: &TrieBackend<S, H>,
	overlay: &mut OverlayedChanges,
	exec: &Exec,
	method: &str,
	call_data: &[u8],
	keystore: Option<BareCryptoStorePtr>,
) -> Result<(Vec<u8>, Vec<Vec<u8>>), Box<dyn Error>>
where
	S: trie_backend_essence::TrieBackendStorage<H>,
	H: Hasher,
	Exec: CodeExecutor<H>,
	H::Out: Ord + 'static,
{
	let proving_backend = proving_backend::ProvingBackend::new(trie_backend);
	let mut sm = StateMachine {
		backend: &proving_backend,
		changes_trie_state: changes_trie::disabled_state::<H, u64>(),
		offchain_ext: NeverOffchainExt::new(),
		overlay,
		exec,
		method,
		call_data,
		keystore,
		_hasher: PhantomData,
	};
	let (result, _, _) = sm.execute_using_consensus_failure_handler::<_, NeverNativeValue, fn() -> _>(
		native_else_wasm(),
		false,
		None,
	)?;
	let proof = proving_backend.extract_proof();
	Ok((result.into_encoded(), proof))
}

/// Check execution proof, generated by `prove_execution` call.
pub fn execution_proof_check<H, Exec>(
	root: H::Out,
	proof: Vec<Vec<u8>>,
	overlay: &mut OverlayedChanges,
	exec: &Exec,
	method: &str,
	call_data: &[u8],
	keystore: Option<BareCryptoStorePtr>,
) -> Result<Vec<u8>, Box<dyn Error>>
where
	H: Hasher,
	Exec: CodeExecutor<H>,
	H::Out: Ord + 'static,
{
	let trie_backend = create_proof_check_backend::<H>(root.into(), proof)?;
	execution_proof_check_on_trie_backend(&trie_backend, overlay, exec, method, call_data, keystore)
}

/// Check execution proof on proving backend, generated by `prove_execution` call.
pub fn execution_proof_check_on_trie_backend<H, Exec>(
	trie_backend: &TrieBackend<MemoryDB<H>, H>,
	overlay: &mut OverlayedChanges,
	exec: &Exec,
	method: &str,
	call_data: &[u8],
	keystore: Option<BareCryptoStorePtr>,
) -> Result<Vec<u8>, Box<dyn Error>>
where
	H: Hasher,
	Exec: CodeExecutor<H>,
	H::Out: Ord + 'static,
{
	let mut sm = StateMachine {
		backend: trie_backend,
		changes_trie_state: changes_trie::disabled_state::<H, u64>(),
		offchain_ext: NeverOffchainExt::new(),
		overlay,
		exec,
		method,
		call_data,
		keystore,
		_hasher: PhantomData,
	};
	sm.execute_using_consensus_failure_handler::<_, NeverNativeValue, fn() -> _>(
		native_else_wasm(),
		false,
		None,
	).map(|(result, _, _)| result.into_encoded())
}

/// Generate storage read proof.
pub fn prove_read<B, H>(
	mut backend: B,
	key: &[u8]
) -> Result<(Option<Vec<u8>>, Vec<Vec<u8>>), Box<dyn Error>>
where
	B: Backend<H>,
	H: Hasher,
	H::Out: Ord
{
	let trie_backend = backend.as_trie_backend()
		.ok_or_else(
			||Box::new(ExecutionError::UnableToGenerateProof) as Box<dyn Error>
		)?;
	prove_read_on_trie_backend(trie_backend, key)
}

/// Generate child storage read proof.
pub fn prove_child_read<B, H>(
	mut backend: B,
	storage_key: &[u8],
	key: &[u8],
) -> Result<(Option<Vec<u8>>, Vec<Vec<u8>>), Box<dyn Error>>
where
	B: Backend<H>,
	H: Hasher,
	H::Out: Ord
{
	let trie_backend = backend.as_trie_backend()
		.ok_or_else(|| Box::new(ExecutionError::UnableToGenerateProof) as Box<dyn Error>)?;
	prove_child_read_on_trie_backend(trie_backend, storage_key, key)
}


/// Generate storage read proof on pre-created trie backend.
pub fn prove_read_on_trie_backend<S, H>(
	trie_backend: &TrieBackend<S, H>,
	key: &[u8]
) -> Result<(Option<Vec<u8>>, Vec<Vec<u8>>), Box<dyn Error>>
where
	S: trie_backend_essence::TrieBackendStorage<H>,
	H: Hasher,
	H::Out: Ord
{
	let proving_backend = proving_backend::ProvingBackend::<_, H>::new(trie_backend);
	let result = proving_backend.storage(key).map_err(|e| Box::new(e) as Box<dyn Error>)?;
	Ok((result, proving_backend.extract_proof()))
}

/// Generate storage read proof on pre-created trie backend.
pub fn prove_child_read_on_trie_backend<S, H>(
	trie_backend: &TrieBackend<S, H>,
	storage_key: &[u8],
	key: &[u8]
) -> Result<(Option<Vec<u8>>, Vec<Vec<u8>>), Box<dyn Error>>
where
	S: trie_backend_essence::TrieBackendStorage<H>,
	H: Hasher,
	H::Out: Ord
{
	let proving_backend = proving_backend::ProvingBackend::<_, H>::new(trie_backend);
	let result = proving_backend.child_storage(storage_key, key).map_err(|e| Box::new(e) as Box<dyn Error>)?;
	Ok((result, proving_backend.extract_proof()))
}

/// Check storage read proof, generated by `prove_read` call.
pub fn read_proof_check<H>(
	root: H::Out,
	proof: Vec<Vec<u8>>,
	key: &[u8],
) -> Result<Option<Vec<u8>>, Box<dyn Error>>
where
	H: Hasher,
	H::Out: Ord
{
	let proving_backend = create_proof_check_backend::<H>(root, proof)?;
	read_proof_check_on_proving_backend(&proving_backend, key)
}

/// Check child storage read proof, generated by `prove_child_read` call.
pub fn read_child_proof_check<H>(
	root: H::Out,
	proof: Vec<Vec<u8>>,
	storage_key: &[u8],
	key: &[u8],
) -> Result<Option<Vec<u8>>, Box<dyn Error>>
where
	H: Hasher,
	H::Out: Ord
{
	let proving_backend = create_proof_check_backend::<H>(root, proof)?;
	read_child_proof_check_on_proving_backend(&proving_backend, storage_key, key)
}


/// Check storage read proof on pre-created proving backend.
pub fn read_proof_check_on_proving_backend<H>(
	proving_backend: &TrieBackend<MemoryDB<H>, H>,
	key: &[u8],
) -> Result<Option<Vec<u8>>, Box<dyn Error>>
where
	H: Hasher,
	H::Out: Ord
{
	proving_backend.storage(key).map_err(|e| Box::new(e) as Box<dyn Error>)
}

/// Check child storage read proof on pre-created proving backend.
pub fn read_child_proof_check_on_proving_backend<H>(
	proving_backend: &TrieBackend<MemoryDB<H>, H>,
	storage_key: &[u8],
	key: &[u8],
) -> Result<Option<Vec<u8>>, Box<dyn Error>>
where
	H: Hasher,
	H::Out: Ord
{
	proving_backend.child_storage(storage_key, key).map_err(|e| Box::new(e) as Box<dyn Error>)
}

<<<<<<< HEAD
=======
/// Sets overlayed changes' changes trie configuration. Returns error if configuration
/// differs from previous OR config decode has failed.
pub(crate) fn set_changes_trie_config(
	overlay: &mut OverlayedChanges,
	config: Option<Vec<u8>>,
	final_check: bool,
) -> Result<(), Box<dyn Error>> {
	let config = match config {
		Some(v) => Some(Decode::decode(&mut &v[..])
			.map_err(|_| Box::new("Failed to decode changes trie configuration".to_owned()) as Box<dyn Error>)?),
		None => None,
	};

	if final_check && overlay.changes_trie_config.is_some() != config.is_some() {
		return Err(Box::new("Changes trie configuration change is not supported".to_owned()));
	}

	if let Some(config) = config {
		if !overlay.set_changes_trie_config(config) {
			return Err(Box::new("Changes trie configuration change is not supported".to_owned()));
		}
	}
	Ok(())
}

/// Reads storage value from overlay or from the backend.
fn try_read_overlay_value<H, B>(overlay: &OverlayedChanges, backend: &B, key: &[u8])
	-> Result<Option<Vec<u8>>, Box<dyn Error>>
where
	H: Hasher,
	B: Backend<H>,
{
	match overlay.storage(key).map(|x| x.map(|x| x.to_vec())) {
		Some(value) => Ok(value),
		None => backend
			.storage(key)
			.map_err(|err| Box::new(ExecutionError::Backend(format!("{}", err))) as Box<dyn Error>),
	}
}

>>>>>>> 6fbca29c
#[cfg(test)]
mod tests {
	use std::collections::HashMap;
	use codec::Encode;
	use overlayed_changes::OverlayedValue;
	use super::*;
	use super::backend::InMemory;
	use super::ext::Ext;
	use super::changes_trie::Configuration as ChangesTrieConfig;
	use primitives::{Blake2Hasher, map};

	struct DummyCodeExecutor {
		change_changes_trie_config: bool,
		native_available: bool,
		native_succeeds: bool,
		fallback_succeeds: bool,
	}

	impl<H: Hasher> CodeExecutor<H> for DummyCodeExecutor {
		type Error = u8;

		fn call<E: Externalities<H>, R: Encode + Decode + PartialEq, NC: FnOnce() -> result::Result<R, &'static str>>(
			&self,
			ext: &mut E,
			_method: &str,
			_data: &[u8],
			use_native: bool,
			_native_call: Option<NC>,
		) -> (CallResult<R, Self::Error>, bool) {
			if self.change_changes_trie_config {
				ext.place_storage(
					primitives::storage::well_known_keys::CHANGES_TRIE_CONFIG.to_vec(),
					Some(
						ChangesTrieConfig {
							digest_interval: 777,
							digest_levels: 333,
						}.encode()
					)
				);
			}

			let using_native = use_native && self.native_available;
			match (using_native, self.native_succeeds, self.fallback_succeeds) {
				(true, true, _) | (false, _, true) => {
					(
						Ok(
							NativeOrEncoded::Encoded(
								vec![
									ext.storage(b"value1").unwrap()[0] +
									ext.storage(b"value2").unwrap()[0]
								]
							)
						),
						using_native
					)
				},
				_ => (Err(0), using_native),
			}
		}
	}

	impl Error for u8 {}

	#[test]
	fn execute_works() {
		assert_eq!(new(
			&trie_backend::tests::test_trie(),
			changes_trie::disabled_state::<_, u64>(),
			NeverOffchainExt::new(),
			&mut Default::default(),
			&DummyCodeExecutor {
				change_changes_trie_config: false,
				native_available: true,
				native_succeeds: true,
				fallback_succeeds: true,
			},
			"test",
			&[],
			None,
		).execute(
			ExecutionStrategy::NativeWhenPossible
		).unwrap().0, vec![66]);
	}


	#[test]
	fn execute_works_with_native_else_wasm() {
		assert_eq!(new(
			&trie_backend::tests::test_trie(),
			changes_trie::disabled_state::<_, u64>(),
			NeverOffchainExt::new(),
			&mut Default::default(),
			&DummyCodeExecutor {
				change_changes_trie_config: false,
				native_available: true,
				native_succeeds: true,
				fallback_succeeds: true,
			},
			"test",
			&[],
			None,
		).execute(
			ExecutionStrategy::NativeElseWasm
		).unwrap().0, vec![66]);
	}

	#[test]
	fn dual_execution_strategy_detects_consensus_failure() {
		let mut consensus_failed = false;
		assert!(new(
			&trie_backend::tests::test_trie(),
			changes_trie::disabled_state::<_, u64>(),
			NeverOffchainExt::new(),
			&mut Default::default(),
			&DummyCodeExecutor {
				change_changes_trie_config: false,
				native_available: true,
				native_succeeds: true,
				fallback_succeeds: false,
			},
			"test",
			&[],
			None,
		).execute_using_consensus_failure_handler::<_, NeverNativeValue, fn() -> _>(
			ExecutionManager::Both(|we, _ne| {
				consensus_failed = true;
				we
			}),
			true,
			None,
		).is_err());
		assert!(consensus_failed);
	}

	#[test]
	fn prove_execution_and_proof_check_works() {
		let executor = DummyCodeExecutor {
			change_changes_trie_config: false,
			native_available: true,
			native_succeeds: true,
			fallback_succeeds: true,
		};

		// fetch execution proof from 'remote' full node
		let remote_backend = trie_backend::tests::test_trie();
		let remote_root = remote_backend.storage_root(std::iter::empty()).0;
		let (remote_result, remote_proof) = prove_execution(
			remote_backend,
			&mut Default::default(),
			&executor,
			"test",
			&[],
			None,
		).unwrap();

		// check proof locally
		let local_result = execution_proof_check::<Blake2Hasher, _>(
			remote_root,
			remote_proof,
			&mut Default::default(),
			&executor,
			"test",
			&[],
			None,
		).unwrap();

		// check that both results are correct
		assert_eq!(remote_result, vec![66]);
		assert_eq!(remote_result, local_result);
	}

	#[test]
	fn clear_prefix_in_ext_works() {
		let initial: HashMap<_, _> = map![
			b"aaa".to_vec() => b"0".to_vec(),
			b"abb".to_vec() => b"1".to_vec(),
			b"abc".to_vec() => b"2".to_vec(),
			b"bbb".to_vec() => b"3".to_vec()
		];
		let mut state = InMemory::<Blake2Hasher>::from(initial);
		let backend = state.as_trie_backend().unwrap();
		let mut overlay = OverlayedChanges {
			committed: map![
				b"aba".to_vec() => OverlayedValue::from(Some(b"1312".to_vec())),
				b"bab".to_vec() => OverlayedValue::from(Some(b"228".to_vec()))
			],
			prospective: map![
				b"abd".to_vec() => OverlayedValue::from(Some(b"69".to_vec())),
				b"bbd".to_vec() => OverlayedValue::from(Some(b"42".to_vec()))
			],
			..Default::default()
		};

		{
<<<<<<< HEAD
			let state = changes_trie::disabled_state::<_, u64>();
			let mut ext = Ext::new(
				&mut overlay,
				backend,
				state.as_ref(),
				NeverOffchainExt::new(),
=======
			let changes_trie_storage = InMemoryChangesTrieStorage::<Blake2Hasher, u64>::new();
			let mut ext = Ext::new(
				&mut overlay,
				backend,
				Some(&changes_trie_storage),
				NeverOffchainExt::new(),
				None,
>>>>>>> 6fbca29c
			);
			ext.clear_prefix(b"ab");
		}
		overlay.commit_prospective();

		assert_eq!(
			overlay.committed,
			map![
				b"abc".to_vec() => None.into(),
				b"abb".to_vec() => None.into(),
				b"aba".to_vec() => None.into(),
				b"abd".to_vec() => None.into(),

				b"bab".to_vec() => Some(b"228".to_vec()).into(),
				b"bbd".to_vec() => Some(b"42".to_vec()).into()
			],
		);
	}

	#[test]
	fn set_child_storage_works() {
		let mut state = InMemory::<Blake2Hasher>::default();
		let backend = state.as_trie_backend().unwrap();
		let mut overlay = OverlayedChanges::default();
		let changes_trie_state = changes_trie::disabled_state::<_, u64>();
		let mut ext = Ext::new(
			&mut overlay,
			backend,
<<<<<<< HEAD
			changes_trie_state.as_ref(),
			NeverOffchainExt::new()
=======
			Some(&changes_trie_storage),
			NeverOffchainExt::new(),
			None,
>>>>>>> 6fbca29c
		);

		ext.set_child_storage(
			ChildStorageKey::from_slice(b":child_storage:default:testchild").unwrap(),
			b"abc".to_vec(),
			b"def".to_vec()
		);
		assert_eq!(
			ext.child_storage(
				ChildStorageKey::from_slice(b":child_storage:default:testchild").unwrap(),
				b"abc"
			),
			Some(b"def".to_vec())
		);
		ext.kill_child_storage(
			ChildStorageKey::from_slice(b":child_storage:default:testchild").unwrap()
		);
		assert_eq!(
			ext.child_storage(
				ChildStorageKey::from_slice(b":child_storage:default:testchild").unwrap(),
				b"abc"
			),
			None
		);
	}

	#[test]
	fn prove_read_and_proof_check_works() {
		// fetch read proof from 'remote' full node
		let remote_backend = trie_backend::tests::test_trie();
		let remote_root = remote_backend.storage_root(::std::iter::empty()).0;
		let remote_proof = prove_read(remote_backend, b"value2").unwrap().1;
 		// check proof locally
		let local_result1 = read_proof_check::<Blake2Hasher>(
			remote_root,
			remote_proof.clone(),
			b"value2"
		).unwrap();
		let local_result2 = read_proof_check::<Blake2Hasher>(
			remote_root,
			remote_proof.clone(),
			&[0xff]
		).is_ok();
 		// check that results are correct
		assert_eq!(local_result1, Some(vec![24]));
		assert_eq!(local_result2, false);
		// on child trie
		let remote_backend = trie_backend::tests::test_trie();
		let remote_root = remote_backend.storage_root(::std::iter::empty()).0;
		let remote_proof = prove_child_read(
			remote_backend,
			b":child_storage:default:sub1",
			b"value3"
		).unwrap().1;
		let local_result1 = read_child_proof_check::<Blake2Hasher>(
			remote_root,
			remote_proof.clone(),
			b":child_storage:default:sub1",b"value3"
		).unwrap();
		let local_result2 = read_child_proof_check::<Blake2Hasher>(
			remote_root,
			remote_proof.clone(),
			b":child_storage:default:sub1",
			b"value2"
		).unwrap();
		assert_eq!(local_result1, Some(vec![142]));
		assert_eq!(local_result2, None);
	}
<<<<<<< HEAD
=======

	#[test]
	fn cannot_change_changes_trie_config() {
		assert!(
			new(
				&trie_backend::tests::test_trie(),
				Some(&InMemoryChangesTrieStorage::<Blake2Hasher, u64>::new()),
				NeverOffchainExt::new(),
				&mut Default::default(),
				&DummyCodeExecutor {
					change_changes_trie_config: true,
					native_available: false,
					native_succeeds: true,
					fallback_succeeds: true,
				},
				"test",
				&[],
				None,
			)
			.execute(ExecutionStrategy::NativeWhenPossible)
			.is_err()
		);
	}

	#[test]
	fn cannot_change_changes_trie_config_with_native_else_wasm() {
		assert!(
			new(
				&trie_backend::tests::test_trie(),
				Some(&InMemoryChangesTrieStorage::<Blake2Hasher, u64>::new()),
				NeverOffchainExt::new(),
				&mut Default::default(),
				&DummyCodeExecutor {
					change_changes_trie_config: true,
					native_available: false,
					native_succeeds: true,
					fallback_succeeds: true,
				},
				"test",
				&[],
				None,
			)
			.execute(ExecutionStrategy::NativeElseWasm)
			.is_err()
		);
	}
>>>>>>> 6fbca29c
}<|MERGE_RESOLUTION|>--- conflicted
+++ resolved
@@ -22,16 +22,11 @@
 use std::borrow::Cow;
 use log::warn;
 use hash_db::Hasher;
-<<<<<<< HEAD
-use parity_codec::{Decode, Encode};
-use primitives::{NativeOrEncoded, NeverNativeValue, offchain};
-=======
 use codec::{Decode, Encode};
 use primitives::{
-	storage::well_known_keys, NativeOrEncoded, NeverNativeValue, offchain,
+	NativeOrEncoded, NeverNativeValue, offchain,
 	traits::BareCryptoStorePtr,
 };
->>>>>>> 6fbca29c
 
 pub mod backend;
 mod changes_trie;
@@ -472,12 +467,8 @@
 	exec: &'a Exec,
 	method: &'a str,
 	call_data: &'a [u8],
-<<<<<<< HEAD
+	keystore: Option<BareCryptoStorePtr>,
 ) -> StateMachine<'a, H, N, B, O, Exec> {
-=======
-	keystore: Option<BareCryptoStorePtr>,
-) -> StateMachine<'a, H, N, B, T, O, Exec> {
->>>>>>> 6fbca29c
 	StateMachine {
 		backend,
 		changes_trie_state,
@@ -916,49 +907,6 @@
 	proving_backend.child_storage(storage_key, key).map_err(|e| Box::new(e) as Box<dyn Error>)
 }
 
-<<<<<<< HEAD
-=======
-/// Sets overlayed changes' changes trie configuration. Returns error if configuration
-/// differs from previous OR config decode has failed.
-pub(crate) fn set_changes_trie_config(
-	overlay: &mut OverlayedChanges,
-	config: Option<Vec<u8>>,
-	final_check: bool,
-) -> Result<(), Box<dyn Error>> {
-	let config = match config {
-		Some(v) => Some(Decode::decode(&mut &v[..])
-			.map_err(|_| Box::new("Failed to decode changes trie configuration".to_owned()) as Box<dyn Error>)?),
-		None => None,
-	};
-
-	if final_check && overlay.changes_trie_config.is_some() != config.is_some() {
-		return Err(Box::new("Changes trie configuration change is not supported".to_owned()));
-	}
-
-	if let Some(config) = config {
-		if !overlay.set_changes_trie_config(config) {
-			return Err(Box::new("Changes trie configuration change is not supported".to_owned()));
-		}
-	}
-	Ok(())
-}
-
-/// Reads storage value from overlay or from the backend.
-fn try_read_overlay_value<H, B>(overlay: &OverlayedChanges, backend: &B, key: &[u8])
-	-> Result<Option<Vec<u8>>, Box<dyn Error>>
-where
-	H: Hasher,
-	B: Backend<H>,
-{
-	match overlay.storage(key).map(|x| x.map(|x| x.to_vec())) {
-		Some(value) => Ok(value),
-		None => backend
-			.storage(key)
-			.map_err(|err| Box::new(ExecutionError::Backend(format!("{}", err))) as Box<dyn Error>),
-	}
-}
-
->>>>>>> 6fbca29c
 #[cfg(test)]
 mod tests {
 	use std::collections::HashMap;
@@ -1153,22 +1101,13 @@
 		};
 
 		{
-<<<<<<< HEAD
 			let state = changes_trie::disabled_state::<_, u64>();
 			let mut ext = Ext::new(
 				&mut overlay,
 				backend,
 				state.as_ref(),
 				NeverOffchainExt::new(),
-=======
-			let changes_trie_storage = InMemoryChangesTrieStorage::<Blake2Hasher, u64>::new();
-			let mut ext = Ext::new(
-				&mut overlay,
-				backend,
-				Some(&changes_trie_storage),
-				NeverOffchainExt::new(),
 				None,
->>>>>>> 6fbca29c
 			);
 			ext.clear_prefix(b"ab");
 		}
@@ -1197,14 +1136,9 @@
 		let mut ext = Ext::new(
 			&mut overlay,
 			backend,
-<<<<<<< HEAD
 			changes_trie_state.as_ref(),
-			NeverOffchainExt::new()
-=======
-			Some(&changes_trie_storage),
 			NeverOffchainExt::new(),
 			None,
->>>>>>> 6fbca29c
 		);
 
 		ext.set_child_storage(
@@ -1273,53 +1207,4 @@
 		assert_eq!(local_result1, Some(vec![142]));
 		assert_eq!(local_result2, None);
 	}
-<<<<<<< HEAD
-=======
-
-	#[test]
-	fn cannot_change_changes_trie_config() {
-		assert!(
-			new(
-				&trie_backend::tests::test_trie(),
-				Some(&InMemoryChangesTrieStorage::<Blake2Hasher, u64>::new()),
-				NeverOffchainExt::new(),
-				&mut Default::default(),
-				&DummyCodeExecutor {
-					change_changes_trie_config: true,
-					native_available: false,
-					native_succeeds: true,
-					fallback_succeeds: true,
-				},
-				"test",
-				&[],
-				None,
-			)
-			.execute(ExecutionStrategy::NativeWhenPossible)
-			.is_err()
-		);
-	}
-
-	#[test]
-	fn cannot_change_changes_trie_config_with_native_else_wasm() {
-		assert!(
-			new(
-				&trie_backend::tests::test_trie(),
-				Some(&InMemoryChangesTrieStorage::<Blake2Hasher, u64>::new()),
-				NeverOffchainExt::new(),
-				&mut Default::default(),
-				&DummyCodeExecutor {
-					change_changes_trie_config: true,
-					native_available: false,
-					native_succeeds: true,
-					fallback_succeeds: true,
-				},
-				"test",
-				&[],
-				None,
-			)
-			.execute(ExecutionStrategy::NativeElseWasm)
-			.is_err()
-		);
-	}
->>>>>>> 6fbca29c
 }